# Configuration file for pulse benchmark

# General settings
general:
  app_name: "Pulse"
  app_version: "1.0.0"
<<<<<<< HEAD
  app_mode: "benchmark" # "debug", "count_tokens", "benchmark", "pytest"
  debug_data_length: 200 # Number of samples to use for debugging
=======
  app_mode: "count_tokens" # "debug", "count_tokens", "benchmark", 
  debug_data_length: 3 # Number of samples to use for debugging
>>>>>>> 8fedeefa
  logging_level: "DEBUG" # "DEBUG", "INFO", "WARNING", "ERROR"
  use_scratch: true # Whether to use scratch space for temporary files
  save_metadata: true # Whether to save the metadata file. Inludes prompts for LLMs

# Weight and Biases (wandb) logging configuration
wandb:
  enabled: false
  entity: "berner"

###### Application specific settings ######
base_path: ""

# Tasks to process
tasks:
<<<<<<< HEAD
  - "aki"
  # - "mortality"
=======
  # - "aki"
  - "mortality"
>>>>>>> 8fedeefa
  # - "sepsis"

# Datasets to process
dataset_path: "datasets/original_harmonized" #"/path/to/datasets"
datasets:
  # - "eicu"
  - "hirid"
  # - "miiv"

# _______ Preprocessing Baseline _______

preprocessing_baseline:
  replace_outliers: true # Whether to replace outliers with NaNs
  flag_na: true # Whether to flag NA values with binary indicators
  standardize: true # Whether to standardize features (yes: convDL, not required: convML, LLM)
  static_imputation: true # Whether to perform static feature imputation
  dynamic_imputation: true # Whether to perform dynamic feature imputation
  split_ratios: # Train/Val/Test split ratios
    train: 0.8
    val: 0.1
    test: 0.1
<<<<<<< HEAD
    test_limited: 100 # Number of stay_ids for limited test set, null = test set is not limited
    samples_per_stayid: 10  # Number of samples to keep per stay_id for aki/hirid
=======
    test_limited: 10 # Number of stay_ids for limited test set, null = test set is not limited
>>>>>>> 8fedeefa
    print_stats: true # Whether to print set statistics

# _______ Preprocessing Advanced _______

preprocessing_advanced:
  windowing:
    enabled: true # Enable/disable windowing
    data_window: 6 # Size of the data window
    prediction_window: 0 # Size of the prediction window (0 = predict at the end of window)
    step_size: 1 # Step size for sliding windows
    save_data: true # Whether to save windowed data

# _______ Preprocessing Prompting _______

prompting:
  prompting_ids:
    # - "agentic_prompt_test_preprocessor"
    - "liu_2023_few_shot_preprocessor"
    # - "sarvari_2024_aggregation_preprocessor"
    # - "zhu_2024a_one_shot_cot_preprocessor"
    # - "zhu_2024b_one_shot_preprocessor"
    # - "zhu_2024c_categorization_summary_agent_preprocessor"
  shots: 0

# _______ Model Training _______

benchmark_settings:
  batch_size: 64
  random_seed: 42

load_models:
  - "configs/model_configs/CNNModel.yaml"
  # - "configs/model_configs/RandomForestModel.yaml"
  # - "configs/model_configs/XGBoost.yaml"
  # - "configs/model_configs/InceptionTimeModel.yaml"
  # - "configs/model_configs/LSTMModel.yaml"
  # - "configs/model_configs/LightGBMModel.yaml"
  # - "configs/model_configs/GRUModel.yaml"

  # - "configs/model_configs/MedGemma4bModel.yaml"
  # - "configs/model_configs/Gemma312BModel.yaml"

  # - "configs/model_configs/Llama3.yaml"
  # - "configs/model_configs/Llama4.yaml" # not tested...

  # - "configs/model_configs/DeepseekR1Llama8bModel.yaml"
  # - "configs/model_configs/DeepseekR1Qwen7bModel.yaml"
  # - "configs/model_configs/DeepseekR1Qwen14bModel.yaml" # needs testing. min 80GB GPU

  # - "configs/model_configs/MistralModel.yaml"

  # - "configs/model_configs/GPT4oModel.yaml"<|MERGE_RESOLUTION|>--- conflicted
+++ resolved
@@ -4,13 +4,8 @@
 general:
   app_name: "Pulse"
   app_version: "1.0.0"
-<<<<<<< HEAD
   app_mode: "benchmark" # "debug", "count_tokens", "benchmark", "pytest"
   debug_data_length: 200 # Number of samples to use for debugging
-=======
-  app_mode: "count_tokens" # "debug", "count_tokens", "benchmark", 
-  debug_data_length: 3 # Number of samples to use for debugging
->>>>>>> 8fedeefa
   logging_level: "DEBUG" # "DEBUG", "INFO", "WARNING", "ERROR"
   use_scratch: true # Whether to use scratch space for temporary files
   save_metadata: true # Whether to save the metadata file. Inludes prompts for LLMs
@@ -25,13 +20,8 @@
 
 # Tasks to process
 tasks:
-<<<<<<< HEAD
   - "aki"
   # - "mortality"
-=======
-  # - "aki"
-  - "mortality"
->>>>>>> 8fedeefa
   # - "sepsis"
 
 # Datasets to process
@@ -53,12 +43,8 @@
     train: 0.8
     val: 0.1
     test: 0.1
-<<<<<<< HEAD
     test_limited: 100 # Number of stay_ids for limited test set, null = test set is not limited
     samples_per_stayid: 10  # Number of samples to keep per stay_id for aki/hirid
-=======
-    test_limited: 10 # Number of stay_ids for limited test set, null = test set is not limited
->>>>>>> 8fedeefa
     print_stats: true # Whether to print set statistics
 
 # _______ Preprocessing Advanced _______
