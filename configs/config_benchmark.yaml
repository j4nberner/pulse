--- conflicted
+++ resolved
@@ -4,17 +4,11 @@
 general:
   app_name: "Pulse"
   app_version: "1.0.1"
-<<<<<<< HEAD
   app_mode: "benchmark" # "debug", "count_tokens", "benchmark"
-  debug_data_length: 1000 # Number of samples to use for debugging
-=======
-  app_mode: "debug" # "debug", "count_tokens", "benchmark",
-  debug_data_length: 10000 # Number of samples to use for debugging
->>>>>>> bc449d6b
+  debug_data_length: 100 # Number of samples to use for debugging
   logging_level: "DEBUG" # "DEBUG", "INFO", "WARNING", "ERROR"
   use_scratch: true # Whether to use scratch space for temporary files
   save_metadata: true # Whether to save the metadata file. Inludes prompts for LLMs
-
 
 # Weight and Biases (wandb) logging configuration
 wandb:
@@ -22,31 +16,21 @@
   entity: "berner"
 
 ###### Application specific settings ######
-<<<<<<< HEAD
 base_path: ""
 original_base_path: "cluster/project/bmds_lab/sepsis_jan/pulse"
-=======
-base_path: "/cluster/project/bmds_lab/sepsis_sophia/pulse"
->>>>>>> bc449d6b
 
 # Tasks to process
 tasks:
-  # - "mortality"
+  - "mortality"
   - "aki"
-  # - "sepsis"
+  - "sepsis"
 
 # Datasets to process
 dataset_path: "datasets/original_harmonized" #"/path/to/datasets"
 datasets:
-<<<<<<< HEAD
   - "eicu"
   - "hirid"
   - "miiv"
-=======
-  - "hirid"
-  # - "miiv"
-  # - "eicu"
->>>>>>> bc449d6b
 
 # _______ Preprocessing Baseline _______
 
@@ -61,7 +45,7 @@
     val: 0.1
     test: 0.1
     test_limited: 100 # Number of stay_ids for limited test set, null = test set is not limited
-    samples_per_stayid: null  # Number of samples to keep per stay_id for aki/sepsis (null = all samples)
+    samples_per_stayid: null # Number of samples to keep per stay_id for aki/sepsis (null = all samples)
     print_stats: true # Whether to print set statistics
 
 # _______ Preprocessing Advanced _______
@@ -80,7 +64,7 @@
   prompting_ids: # Only select one at a time
     # - "agentic_prompt_test_preprocessor"
     # - "liu_2023_few_shot_preprocessor"
-    # - "sarvari_2024_aggregation_preprocessor"
+    - "sarvari_2024_aggregation_preprocessor"
     # - "zhu_2024a_one_shot_cot_preprocessor"
     # - "zhu_2024b_one_shot_preprocessor"
     # - "zhu_2024c_categorization_summary_agent_preprocessor"
@@ -93,23 +77,12 @@
   random_seed: 42
 
 load_models:
-<<<<<<< HEAD
-  # - "configs/model_configs/CNNModel.yaml"
-  # - "configs/model_configs/RandomForestModel.yaml"
-=======
   - "configs/model_configs/RandomForestModel.yaml"
->>>>>>> bc449d6b
   # - "configs/model_configs/XGBoost.yaml"
-  - "configs/model_configs/InceptionTimeModel.yaml"
-  # - "configs/model_configs/LSTMModel.yaml"
-  # - "configs/model_configs/LightGBMModel.yaml"
-<<<<<<< HEAD
-=======
 
   # - "configs/model_configs/CNNModel.yaml"
   # - "configs/model_configs/InceptionTimeModel.yaml"
   # - "configs/model_configs/LSTMModel.yaml"
->>>>>>> bc449d6b
   # - "configs/model_configs/GRUModel.yaml"
 
   # - "configs/model_configs/MedGemma4bModel.yaml"
