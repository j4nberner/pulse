--- conflicted
+++ resolved
@@ -3,15 +3,9 @@
 # General settings
 general:
   app_name: "Pulse"
-<<<<<<< HEAD
-  app_version: "1.0.1"
-  app_mode: "debug" # "debug", "count_tokens", "benchmark",
-  debug_data_length: 1 # Number of samples to use for debugging
-=======
   app_version: "1.0.2"
   app_mode: "debug" # "debug", "count_tokens", "benchmark"
   debug_data_length: 1000 # Number of samples to use for debugging
->>>>>>> 204dbc93
   logging_level: "DEBUG" # "DEBUG", "INFO", "WARNING", "ERROR"
   use_scratch: true # Whether to use scratch space for temporary files
   save_metadata: true # Whether to save the metadata file. Inludes prompts for LLMs
@@ -74,10 +68,7 @@
     # - "zhu_2024a_one_shot_cot_preprocessor"
     # - "zhu_2024b_one_shot_preprocessor"
     # - "zhu_2024c_categorization_summary_agent_preprocessor"
-<<<<<<< HEAD
     - "clinical_workflow_agent_preprocessor"
-=======
->>>>>>> 204dbc93
   shots: 0
 
 # _______ Model Training _______
@@ -91,17 +82,10 @@
   # - "configs/model_configs/XGBoostModel.yaml"
   # - "configs/model_configs/LightGBMModel.yaml"
 
-<<<<<<< HEAD
   # - "configs/model_configs/CNNModel.yaml"
   # - "configs/model_configs/InceptionTimeModel.yaml"
   # - "configs/model_configs/LSTMModel.yaml"
   # - "configs/model_configs/GRUModel.yaml"
-=======
-  - "configs/model_configs/CNNModel.yaml"
-  - "configs/model_configs/InceptionTimeModel.yaml"
-  - "configs/model_configs/LSTMModel.yaml"
-  - "configs/model_configs/GRUModel.yaml"
->>>>>>> 204dbc93
 
   # - "configs/model_configs/MedGemma4bModel.yaml"
   # - "configs/model_configs/Gemma312BModel.yaml"
