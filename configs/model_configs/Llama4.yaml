--- conflicted
+++ resolved
@@ -9,10 +9,5 @@
   num_epochs: 10 # Number of epochs for training
   max_new_tokens: 1000
   max_length: 100000 # Maximum length of input sequences
-<<<<<<< HEAD
-  do_sample: true # Whether to sample new tokens
-  temperature: 0.4 # Temperature for sampling (0.0 = greedy sampling)
-=======
   do_sample: true # Whether to sample new tokens (false -> Use greedy decoding for full determinism)
-  temperature: 0.4 # Temperature for sampling (0.0 = greedy sampling -> like do_sample: false)
->>>>>>> 09e1052d
+  temperature: 0.4 # Temperature for sampling (0.0 = greedy sampling -> like do_sample: false)