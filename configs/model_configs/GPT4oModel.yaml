name: "GPT4oModel"
pretrained_model_paths: null # Path to pretrained model (if any)
params:
  trainer_name: "DummyTrainer"
  mode: "inference" # Mode of operation (inference, training)
  model_id: "GPT4o" # Model ID for Llama3, path to pretrained model (if any)
  deployment: "gpt-4o" # Deployment name
  api_version: "2024-12-01-preview"
  api_key_name: "AZURE_GPT4O_KEY"
  api_uri_name: "AZURE_GPT4O_URI"
  type: "LLM" # Type of model (convML for conventional machine learning, convDL for conventional deep learning and LLM for large language models)
  verbose: 2
<<<<<<< HEAD
  max_new_tokens: 200
=======
  max_new_tokens: 300
>>>>>>> 62331ed4
  max_length: 30000 # Maximum length of input sequences
  temperature: 0.4 # Temperature for sampling (0.0 = greedy sampling)<|MERGE_RESOLUTION|>--- conflicted
+++ resolved
@@ -10,10 +10,6 @@
   api_uri_name: "AZURE_GPT4O_URI"
   type: "LLM" # Type of model (convML for conventional machine learning, convDL for conventional deep learning and LLM for large language models)
   verbose: 2
-<<<<<<< HEAD
-  max_new_tokens: 200
-=======
   max_new_tokens: 300
->>>>>>> 62331ed4
   max_length: 30000 # Maximum length of input sequences
   temperature: 0.4 # Temperature for sampling (0.0 = greedy sampling)