name: "ClaudeSonnet4Model"
pretrained_model_paths: null # Path to pretrained model (if any)
params:
  trainer_name: "DummyTrainer"
  mode: "inference" # Mode of operation (inference, training)
  model_id: "ClaudeSonnet4" # Model ID, path to pretrained model (if any)
<<<<<<< HEAD
  deployment: "claude_sonnet_4" # Deployment name
  api_version: "2024-12-01-preview"
  api_key_name: "GCLOUD_GEMINI2P5FLASH_KEY"
  api_uri_name: "GCLOUD_GEMINI2P5FLASH_URI"
  type: "LLM" # Type of model (convML for conventional machine learning, convDL for conventional deep learning and LLM for large language models)
  verbose: 2
  max_new_tokens: 200
  max_length: 30000 # Maximum length of input sequences
  temperature: 0.4 # Temperature for sampling (0.0 = greedy sampling)
=======
  type: "LLM" # Type of model (convML for conventional machine learning, convDL for conventional deep learning and LLM for large language models)
  verbose: 2
  max_new_tokens: 300
  max_length: 30000 # Maximum length of input sequences
  temperature: 0.4 # Temperature for sampling (0.0 = greedy sampling)
  thinking_budget: 0
>>>>>>> 62331ed4
<|MERGE_RESOLUTION|>--- conflicted
+++ resolved
@@ -4,21 +4,9 @@
   trainer_name: "DummyTrainer"
   mode: "inference" # Mode of operation (inference, training)
   model_id: "ClaudeSonnet4" # Model ID, path to pretrained model (if any)
-<<<<<<< HEAD
-  deployment: "claude_sonnet_4" # Deployment name
-  api_version: "2024-12-01-preview"
-  api_key_name: "GCLOUD_GEMINI2P5FLASH_KEY"
-  api_uri_name: "GCLOUD_GEMINI2P5FLASH_URI"
-  type: "LLM" # Type of model (convML for conventional machine learning, convDL for conventional deep learning and LLM for large language models)
-  verbose: 2
-  max_new_tokens: 200
-  max_length: 30000 # Maximum length of input sequences
-  temperature: 0.4 # Temperature for sampling (0.0 = greedy sampling)
-=======
   type: "LLM" # Type of model (convML for conventional machine learning, convDL for conventional deep learning and LLM for large language models)
   verbose: 2
   max_new_tokens: 300
   max_length: 30000 # Maximum length of input sequences
   temperature: 0.4 # Temperature for sampling (0.0 = greedy sampling)
-  thinking_budget: 0
->>>>>>> 62331ed4
+  thinking_budget: 0