name: "Llama3Model"
pretrained_model_path: null # Path to pretrained model (if any)
params:
  trainer_name: "Llama3Trainer"
  type: "LLM" # Type of model (convML for conventional machine learning, convDL for conventional deep learning and LLM for large language models)
  verbose: 2
<<<<<<< HEAD
  shots: 1 # Number of shots for few-shot learning. Only matters if handled by preprocessor.
  prefix_tuning: false # Whether to use prefix tuning
  max_new_tokens: 50
  do_sample: false # Whether to sample new tokens
  temperature: 0.0 # Temperature for sampling (0.0 = greedy sampling)
=======
  prefix_tuning: false # Whether to use prefix tuning
>>>>>>> 8d2c9c30
<|MERGE_RESOLUTION|>--- conflicted
+++ resolved
@@ -4,12 +4,7 @@
   trainer_name: "Llama3Trainer"
   type: "LLM" # Type of model (convML for conventional machine learning, convDL for conventional deep learning and LLM for large language models)
   verbose: 2
-<<<<<<< HEAD
-  shots: 1 # Number of shots for few-shot learning. Only matters if handled by preprocessor.
   prefix_tuning: false # Whether to use prefix tuning
   max_new_tokens: 50
   do_sample: false # Whether to sample new tokens
-  temperature: 0.0 # Temperature for sampling (0.0 = greedy sampling)
-=======
-  prefix_tuning: false # Whether to use prefix tuning
->>>>>>> 8d2c9c30
+  temperature: 0.0 # Temperature for sampling (0.0 = greedy sampling)