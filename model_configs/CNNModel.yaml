--- conflicted
+++ resolved
@@ -5,16 +5,12 @@
   trainer_name: "CNNTrainer"
   type: "convDL" # Type of model (convML for conventional machine learning, convDL for conventional deep learning and LLM for large language models)
   save_checkpoint: 1 # Save checkpoint every n epochs. Set to 0 to disable.
-<<<<<<< HEAD
-  output_shape: 1
-  kernel_size: [1, 3, 5] # Kernel sizes for convolutional layers
-=======
   verbose: 2 # Controls verbosity of output (0 = silent, 1 = log every 10 batches, 2 = log every batch)
   
   # Model Architecture
   kernel_size: 1
   output_shape: 1
->>>>>>> 594c3248
+  kernel_size: [1, 3, 5] # Kernel sizes for convolutional layers
   pool_size: 2
   
   # Training
