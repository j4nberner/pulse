import argparse
import gc
import os
import sys

import pandas as pd
import torch
from omegaconf import OmegaConf
from torch.utils.data import DataLoader

from src.data.dataloader import DatasetManager, TorchDatasetWrapper
from src.logger_setup import init_wandb, setup_logger
from src.models.modelmanager import ModelManager
from src.util.config_util import (
    load_config_with_models,
    save_config_file,
    check_model_config_validity,
    set_seeds,
    get_deterministic_dataloader_args,
)
from src.util.slurm_util import copy_data_to_scratch, get_local_scratch_dir, is_on_slurm
from src.util.env_util import load_environment

logger, output_dir = setup_logger()


class ModelTrainer:
    """Core training functionality for convML/convDL models and LLMs."""

    def __init__(self, config: OmegaConf):
        """
        Initialize the model trainer.

        Args:
            config (TrainConfig): Configuration object containing training settings.
        """
        self.config = config
        self.config.output_dir = output_dir

        # Log general information
        logger.info("App Name: %s", config.general.app_name)
        logger.info("App Version: %s", config.general.app_version)
        logger.info("App Mode: %s", config.general.app_mode)
        logger.info("Logging Level: %s", config.general.logging_level)

        # Set random seeds for reproducibility
        self.random_seed = self.config.benchmark_settings.get("random_seed", 42)

        set_seeds(self.random_seed)
        logger.info("Setting random seed to %s for reproducibility", self.random_seed)

        # -------------------- Copy data to local scratch (Slurm) --------------------
        if is_on_slurm() and self.config.general.get("use_scratch", False):
            logger.info("Running on Slurm, preparing to copy data to scratch space...")
            scratch_dir = get_local_scratch_dir()
            if scratch_dir:
                logger.info("Scratch directory available at: %s", scratch_dir)
                # Update the config with scratch space paths
                self.config, _ = copy_data_to_scratch(self.config)
            else:
                logger.warning("No scratch directory found, using original data paths")

        logger.info("---------------Initializing Dataset Manager---------------")
        self.dm = DatasetManager(self.config)
        logger.info("---------------Initializing Model Manager---------------")
        self.mm = ModelManager(self.config)

    def run(self):
        """Run the training process for all configured models and datasets."""
        logger.info("Starting training process...")
        timestamp = pd.Timestamp.now().strftime("%Y%m%d_%H%M%S")

        # Train and evaluate each model on each dataset
        for task_dataset_name, _ in self.dm.datasets.items():
            logger.info("#" * 60)
            logger.info("Processing dataset: %s", task_dataset_name)

            # Extract task from dataset_name (format: task_dataset)
            task_name = self.dm.datasets[task_dataset_name]["task"]
            dataset_name = self.dm.datasets[task_dataset_name]["name"]

            # Get updated models for this dataset/task combination
            updated_models = self.mm.get_models_for_task(task_dataset_name)

            # Each updated model is used only for this dataset
            for model in updated_models:
<<<<<<< HEAD
                # Update model attributes for this task and dataset
=======
                model_name = model.model_name
>>>>>>> d45fc88c
                model.task_name = task_name
                model.dataset_name = dataset_name
                model.save_metadata = self.config.get("save_metadata", False)

                logger.info("--" * 30)
                logger.info(
                    "Running model: %s on %s", model.model_name, task_dataset_name
                )

                # Initialize wandb tracing for this model/dataset/task combination
                if self.config.wandb.get("enabled", False):
                    # Create a unique run name for this model-dataset combination
                    run_name = f"{model.model_name}_{task_dataset_name}"
                    group_name = f"{model.model_name}_{timestamp}"
                    # Create wandb config as OmegaConf object
                    wandb_config = OmegaConf.create(
                        {
                            "group_name": group_name,
                            "model_name": model.model_name,
                            "run_name": run_name,
                        }
                    )
                    # Merge the configurations using OmegaConf
                    wandb_config = OmegaConf.merge(wandb_config, self.config)
                    init_wandb(wandb_config)

                try:
                    # Initialize variables
                    X_train, y_train = None, None
                    X_val, y_val = None, None

                    check_model_config_validity(model, self.config)

                    # Prepare model-specific arguments for the data manager
                    dm_kwargs = {
                        "prompting_id": model.prompting_id,
                        "model_type": model.type,
                        "fine_tuning": model.params.get("tuning", None),
                        "num_shots": self.config.prompting.get("shots", None),
                    }

                    # Check if this model requires an agent-based preprocessor
                    # TODO @sophiafe Can we handle this in the ModelManager and DatasetManager?
                    if (
                        model.type == "LLM"
                        and hasattr(model, "prompting_id")
                        and "agent" in model.prompting_id
                    ):
                        # Create an inference-only model for the agent - use cached instance if possible
                        agent_model = self.mm.create_agent_model(
                            model.__class__.__name__
                        )
                        if agent_model:
                            # Store reference to the agent model
                            model.agent_model = agent_model

                            # Pass to data manager
                            dm_kwargs["model_instance"] = agent_model
                            logger.info(
                                "Created agent model for %s", model.prompting_id
                            )

                    # Preprocess data for corresponding model
                    X_train, y_train, X_val, y_val, X_test, y_test = (
                        self.dm.get_preprocessed_data(
                            task_dataset_name, model.model_name, **dm_kwargs
                        )
                    )

                    # Log the shapes of the datasets
                    logger.info(
                        "Shapes - Train: %s, Val: %s, Test: %s",
                        X_train.shape,
                        X_val.shape,
                        X_test.shape,
                    )

                    #######################################################################

                    # Check if we can reuse an already loaded model from the agent pipeline
<<<<<<< HEAD
                    # TODO: @sophiafe IMO this should be handled in the ModelManager and not by the DatasetManager kwargs
=======
                    #TODO: Do we need this? 
                    loaded_model = None
>>>>>>> d45fc88c
                    if "loaded_model" in dm_kwargs:
                        loaded_model = dm_kwargs["loaded_model"]
                        if (
                            loaded_model
                            and hasattr(loaded_model, "is_loaded")
                            and loaded_model.is_loaded
                        ):
                            logger.info(
                                "Reusing already loaded model instance for evaluation"
                            )
                            model = loaded_model
                            # Update necessary properties for evaluation
                            model.task_name = task_name
                            model.dataset_name = dataset_name
                    

                    # Choose the appropriate DataLoader based on model type
                    if model.type == "convML":
                        train_loader = (X_train, y_train)
                        val_loader = (X_val, y_val)
                        test_loader = (X_test, y_test)
                    elif model.type == "LLM":
                        # Passing the text and labels directly for LLMs
                        train_loader = (X_train, y_train)
                        val_loader = (X_val, y_val)
                        test_loader = (X_test, y_test)
                    elif model.type == "convDL":
                        # Wrap with TorchDatasetWrapper
                        train_dataset = TorchDatasetWrapper(X_train, y_train)
                        val_dataset = TorchDatasetWrapper(X_val, y_val)
                        test_dataset = TorchDatasetWrapper(X_test, y_test)

                        batch_size = getattr(
                            self.config.benchmark_settings, "batch_size"
                        )

                        logger.info(
                            "Using batch size: %s for %s on %s",
                            batch_size,
                            model.model_name,
                            task_dataset_name,
                        )

                        # Get the deterministic DataLoader arguments
                        dataloader_args = get_deterministic_dataloader_args(
                            self.random_seed
                        )

                        # TODO: @sophiafe - Had to comment out. Weird behavior with DataLoader otherwise.
                        train_loader = DataLoader(
                            train_dataset,
                            batch_size=batch_size,
                            shuffle=True,
                            drop_last=False,
                            # pin_memory=False,  # Speeds up CPU-to-GPU transfers
                            # prefetch_factor=2,  # Default value, can increase if GPU is idle
                            # persistent_workers=True,  # Keeps workers alive between epochs
                            **dataloader_args,
                        )
                        val_loader = DataLoader(
                            val_dataset,
                            batch_size=batch_size,
                            shuffle=False,
                            drop_last=False,
                            **dataloader_args,
                        )
                        test_loader = DataLoader(
                            test_dataset,
                            batch_size=batch_size,
                            shuffle=False,
                            drop_last=False,
                            **dataloader_args,
                        )

                    else:
                        logger.error(
                            "Please specify a model type (convML, convDL, LLM) in the config"
                        )
                        sys.exit(1)

                    if self.config.general.app_mode == "count_tokens":
                        # Estimate number of tokens for LLMs. Implemented only for Llama3.
                        if model.model_name == "Llama3Model":
                            model.set_trainer(
                                model.trainer_name,
                                train_loader,
                                val_loader,
                                test_loader,
                                disable_model_load=True,
                            )
                            model.trainer.estimate_nr_tokens()
                        else:
                            logger.warning(
<<<<<<< HEAD
                                "Token estimation is only applicable for LLama3."
=======
                                "Token estimation is only applicable for Llama3."
>>>>>>> d45fc88c
                            )
                    else:
                        # Set trainer for the model and train
                        model.set_trainer(
                            model.trainer_name, train_loader, val_loader, test_loader
                        )
                        model.load_model_to_gpu()
                        model.trainer.train()

                except Exception as e:
                    logger.error(
                        "Error training %s on %s: %s",
                        model.model_name,
                        task_dataset_name,
                        str(e),
                        exc_info=True,
                    )
                finally:
                    model.offload_model_to_cpu()

                    # Memory cleanup after training each model
                    if hasattr(model, "trainer"):
                        del model.trainer

                    # Clear variables that might hold large data
                    train_loader = val_loader = test_loader = None
                    X_train = y_train = X_val = y_val = X_test = y_test = None

                    # Force garbage collection
                    gc.collect()
                    logger.info("Memory cleaned up after training %s", model.model_name)

            # Memory cleanup after processing each task-dataset combination
            del updated_models
            self.dm.release_dataset_cache(
                task_dataset_name
            )  # Release dataset from cache
            gc.collect()
            logger.info("Memory cleaned up after processing %s", task_dataset_name)

        logger.info("Training process completed.")


def parse_args() -> argparse.Namespace:
    """Parse command line arguments."""
    parser = argparse.ArgumentParser(description="LLM ICU Prediction Benchmark")

    parser.add_argument(
        "--config",
        type=str,
        default="configs/config_benchmark.yaml",
        help="Path to configuration file",
    )
    return parser.parse_args()


def main():
    """Main entry point."""
    args = parse_args()
    config = load_config_with_models(args.config)
    config.output_dir = output_dir
    config.experiment_name = f"PULSE_{pd.Timestamp.now().strftime('%Y%m%d_%H%M%S')}"
    save_config_file(config, output_dir)  # Save the configuration file

    # Log if running on Slurm
    if is_on_slurm():
        logger.info("Running on Slurm cluster (Job ID: %s)", os.getenv("SLURM_JOB_ID"))
        # Load .env from home directory
        env_path = os.path.expanduser("~/.env")
        logger.debug("Loading environment variables from %s", env_path)
        load_environment(env_path)
    else:
        load_environment("secrets/.env")  # Load from default secrets folder

    # Run training
    trainer = ModelTrainer(config)
    trainer.run()


if __name__ == "__main__":
    main()<|MERGE_RESOLUTION|>--- conflicted
+++ resolved
@@ -80,15 +80,12 @@
             dataset_name = self.dm.datasets[task_dataset_name]["name"]
 
             # Get updated models for this dataset/task combination
+            # Get updated models for this dataset/task combination
             updated_models = self.mm.get_models_for_task(task_dataset_name)
 
             # Each updated model is used only for this dataset
             for model in updated_models:
-<<<<<<< HEAD
                 # Update model attributes for this task and dataset
-=======
-                model_name = model.model_name
->>>>>>> d45fc88c
                 model.task_name = task_name
                 model.dataset_name = dataset_name
                 model.save_metadata = self.config.get("save_metadata", False)
@@ -169,12 +166,7 @@
                     #######################################################################
 
                     # Check if we can reuse an already loaded model from the agent pipeline
-<<<<<<< HEAD
                     # TODO: @sophiafe IMO this should be handled in the ModelManager and not by the DatasetManager kwargs
-=======
-                    #TODO: Do we need this? 
-                    loaded_model = None
->>>>>>> d45fc88c
                     if "loaded_model" in dm_kwargs:
                         loaded_model = dm_kwargs["loaded_model"]
                         if (
@@ -189,7 +181,6 @@
                             # Update necessary properties for evaluation
                             model.task_name = task_name
                             model.dataset_name = dataset_name
-                    
 
                     # Choose the appropriate DataLoader based on model type
                     if model.type == "convML":
@@ -268,11 +259,7 @@
                             model.trainer.estimate_nr_tokens()
                         else:
                             logger.warning(
-<<<<<<< HEAD
                                 "Token estimation is only applicable for LLama3."
-=======
-                                "Token estimation is only applicable for Llama3."
->>>>>>> d45fc88c
                             )
                     else:
                         # Set trainer for the model and train
