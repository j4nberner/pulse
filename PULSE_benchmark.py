--- conflicted
+++ resolved
@@ -4,10 +4,6 @@
 import sys
 
 import pandas as pd
-import tempfile
-import numpy as np
-import psutil
-import torch
 from omegaconf import OmegaConf
 from torch.utils.data import DataLoader
 
@@ -17,11 +13,8 @@
 from src.util.config_util import (
     check_model_config_validity,
     get_deterministic_dataloader_args,
+    get_pretrained_model_path,
     load_config_with_models,
-<<<<<<< HEAD
-    get_pretrained_model_path,
-=======
->>>>>>> 9cf7de0d
     save_config_file,
     set_seeds,
 )
@@ -95,7 +88,7 @@
 
             # Each updated model is used only for this dataset
             for model in updated_models:
-                
+
                 # Update model attributes for this task and dataset
                 model.task_name = task_name
                 model.dataset_name = dataset_name
@@ -151,40 +144,6 @@
                             }
                         )
 
-<<<<<<< HEAD
-                    # Check if this model requires an agent-based preprocessor
-                    # TODO @sophiafe Can we handle this in the ModelManager and DatasetManager?
-                    if (
-                        model.type == "LLM"
-                        and hasattr(model, "prompting_id")
-                        and "agent" in model.prompting_id
-                    ):
-                        # Create an inference-only model for the agent - use cached instance if possible
-                        agent_model = self.mm.create_agent_model(
-                            model.__class__.__name__
-                        )
-                        if agent_model:
-                            # Store reference to the agent model
-                            model.agent_model = agent_model
-
-                            # Pass to data manager
-                            dm_kwargs["model_instance"] = agent_model
-                            logger.info(
-                                "Created agent model for %s", model.prompting_id
-                            )
-
-                    # If there is less than 30Gb of memory on CPU, delete the cached model
-                    # Use SLURM memory limit if available, else fallback to psutil
-                    
-
-                    # if free_memory_mib < 30000:
-                    #     logger.warning(
-                    #         "Less than 30GB of memory available, clearing cached models"
-                    #     )
-                    #     self.mm.clear_cached_models()
-
-=======
->>>>>>> 9cf7de0d
                     # Preprocess data for corresponding model
                     X_train, y_train, X_val, y_val, X_test, y_test = (
                         self.dm.get_preprocessed_data(
@@ -192,23 +151,12 @@
                         )
                     )
 
-<<<<<<< HEAD
-=======
                     # Set agent flag (specified in prompting preprocessor, agent initialization will happen lazily)
                     is_agent = self.dm.is_agent
                     model.is_agent = is_agent
                     if is_agent:
                         logger.debug("Agent flag set for %s", model.model_name)
 
-                    # Log the shapes of the datasets
-                    logger.info(
-                        "Shapes - Train: %s, Val: %s, Test: %s",
-                        X_train.shape,
-                        X_val.shape,
-                        X_test.shape,
-                    )
-
->>>>>>> 9cf7de0d
                     #######################################################################
 
                     # Choose the appropriate DataLoader based on model type
@@ -222,10 +170,15 @@
                         val_loader = (X_val, y_val)
                         test_loader = (X_test, y_test)
                     elif model.type == "convDL":
-                        train_dataset = TorchDatasetWrapper(X_train, y_train, self.dm.pos_weight)
-                        val_dataset = TorchDatasetWrapper(X_val, y_val, self.dm.pos_weight)
-                        test_dataset = TorchDatasetWrapper(X_test, y_test, self.dm.pos_weight)
-
+                        train_dataset = TorchDatasetWrapper(
+                            X_train, y_train, self.dm.pos_weight
+                        )
+                        val_dataset = TorchDatasetWrapper(
+                            X_val, y_val, self.dm.pos_weight
+                        )
+                        test_dataset = TorchDatasetWrapper(
+                            X_test, y_test, self.dm.pos_weight
+                        )
 
                         batch_size = getattr(
                             self.config.benchmark_settings, "batch_size"
@@ -248,10 +201,6 @@
                             batch_size=batch_size,
                             shuffle=True,
                             drop_last=False,
-<<<<<<< HEAD
-                            num_workers=0,
-=======
->>>>>>> 9cf7de0d
                             **dataloader_args,
                         )
                         val_loader = DataLoader(
@@ -308,7 +257,7 @@
                         exc_info=True,
                     )
                 finally:
-                    
+
                     # Memory cleanup after training each model
                     if hasattr(model, "trainer"):
                         del model.trainer
@@ -320,8 +269,6 @@
                     # Force garbage collection
                     gc.collect()
                     logger.info("Memory cleaned up after running %s", model.model_name)
-
-            
 
             # Memory cleanup after processing each task-dataset combination
             del updated_models
@@ -330,9 +277,9 @@
             )  # Release dataset from cache
             gc.collect()
             logger.info("Memory cleaned up after processing %s", task_dataset_name)
-            
 
         logger.info("Benchmark process completed.")
+
 
 def parse_args() -> argparse.Namespace:
     """Parse command line arguments."""
