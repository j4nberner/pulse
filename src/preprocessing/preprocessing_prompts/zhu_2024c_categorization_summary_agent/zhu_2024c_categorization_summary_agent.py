--- conflicted
+++ resolved
@@ -5,10 +5,7 @@
 import pandas as pd
 import torch
 
-<<<<<<< HEAD
-=======
 
->>>>>>> 204dbc93
 logger = logging.getLogger("PULSE_logger")
 
 
