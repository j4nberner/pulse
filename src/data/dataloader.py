import logging
import os
import sys
from typing import Any, Dict, List, Optional, Tuple, Union

import numpy as np
import pandas as pd
import torch
from torch.utils.data import Dataset

from src.preprocessing.preprocessing_advanced.windowing import Windower
from src.preprocessing.preprocessing_baseline.preprocessing_baseline import (
    PreprocessorBaseline,
)
from src.preprocessing.preprocessing_prompts import get_prompting_preprocessor

# Set up logger
logger = logging.getLogger("PULSE_logger")


class DatasetManager:
    """
    Manager class for handling datasets in the training framework.

    This class is responsible for:
    - Loading datasets
    - Preprocessing datasets
    - Providing access to preprocessed data

    Attributes:
        config (Dict): Configuration for datasets
        datasets (Dict): Dictionary of loaded datasets
        preprocessor (PreprocessorBaseline): Preprocessor instance
    """

    def __init__(self, config: dict):
        """
        Initialize the DatasetManager.

        Args:
            config (dict): The full configuration
        """
        self.config = config
        self.datasets = {}
        self.preprocessor = None
        self.windower = None

        # self.llm_model_list = ["Llama3Model"]

        self.debug_mode = getattr(self.config.general, "debug_mode", False)
        self.debug_data_length = getattr(self.config.general, "debug_data_length", 100)

        # Initialize preprocessing tools
        self._init_preprocessing_tools()

        # Initialize datasets based on config
        self._init_datasets()

        # Extract test_limited parameter from config
        self.test_limited = getattr(
            self.config.preprocessing_baseline.split_ratios, "test_limited", None
        )

    def _init_preprocessing_tools(self):
        """Initialize preprocessing tools based on configuration."""
        base_path = self.config.base_path
        random_seed = self.config.random_seed

        # Get debug_mode from config - using attribute style
        debug_mode = False
        if hasattr(self.config, "general"):
            debug_mode = getattr(self.config.general, "debug_mode", False)

        # Get preprocessing_baseline configuration - using attribute style
        preprocessing_config = None
        if hasattr(self.config, "preprocessing_baseline"):
            preprocessing_config = self.config.preprocessing_baseline

        # Initialize preprocessor (add original_base_path attribute if run in HPC environment)
        if hasattr(self.config, "original_base_path"):
            self.preprocessor = PreprocessorBaseline(
                base_path=base_path,
                random_seed=random_seed,
                config=preprocessing_config,
                original_base_path=self.config.original_base_path,
            )
        else:
            self.preprocessor = PreprocessorBaseline(
                base_path=base_path,
                random_seed=random_seed,
                config=preprocessing_config,
            )

        # Initialize windower
        windowing_enabled = False
        save_windowed_data = False

        # Check if preprocessing_advanced exists in config - using attribute style
        if hasattr(self.config, "preprocessing_advanced"):
            if hasattr(self.config.preprocessing_advanced, "windowing"):
                windowing_config = self.config.preprocessing_advanced.windowing

                windowing_enabled = getattr(windowing_config, "enabled", False)
                save_windowed_data = getattr(windowing_config, "save_data", False)

        logger.info(
            "Windowing enabled: %s, Debug mode: %s", windowing_enabled, debug_mode
        )

        # Initialize windower with attribute style access
        if windowing_enabled:
            original_base_path = getattr(self.config, "original_base_path", None)
            self.windower = Windower(
                base_path=base_path,
                save_data=save_windowed_data,
                debug_mode=debug_mode,
                debug_data_length=self.debug_data_length,
                original_base_path=original_base_path,
                preprocessor_config=preprocessing_config,
            )

            logger.debug(
                "Windower initialized for advanced preprocessing with debug mode: %s",
                debug_mode,
            )

    def _init_datasets(self) -> None:
        """Initialize datasets based on configuration."""

        # Check if base_path exists
        if not os.path.exists(self.config.dataset_path):
            logger.error("Base path %s does not exist", self.config.base_path)
            sys.exit(1)

        # Process each task and dataset combination
        for task in self.config.tasks:
            for dataset_name in self.config.datasets:
                dataset_id = f"{task}_{dataset_name}"
                self.datasets[dataset_id] = {
                    "task": task,
                    "name": dataset_name,
                    "config": {"name": dataset_name, "task": task},
                    "loaded": False,
                    "data": None,
                }
                logger.info("Initialized dataset: %s", dataset_id)

    def load_dataset(self, dataset_id: str) -> bool:
        """
        Load a specific dataset.

        Args:
            dataset_id (str): ID of the dataset to load

        Returns:
            bool: True if loading was successful, False otherwise
        """
        if dataset_id not in self.datasets:
            logger.error("Dataset %s not found in configuration", dataset_id)
            return False

        dataset = self.datasets[dataset_id]

        if dataset["loaded"]:
            logger.debug("Dataset %s already loaded", dataset_id)
            return True

        try:
            # Extract task and dataset name
            task = dataset["task"]
            name = dataset["name"]

            # Check if windowing is enabled and should be applied
            windowing_enabled = False
            windowing_config = None

            if hasattr(self.config, "preprocessing_advanced"):
                if hasattr(self.config.preprocessing_advanced, "windowing"):
                    windowing_config = self.config.preprocessing_advanced.windowing
                    windowing_enabled = getattr(windowing_config, "enabled", False)

            # Check if windowing is applicable for this task
            if task == "mortality":
                logger.warning(
                    "Windowing is not applicable for the mortality task. Skipping windowing for task = 'mortality'."
                )

            # If windowing is enabled and not a mortality task, try to load presaved windowed data first
            if windowing_enabled and task != "mortality" and self.windower is not None:
                logger.debug(
                    "Attempting to load presaved windowed data for %s", dataset_id
                )
                windowed_data = self.windower.window_data(
                    task=task, dataset=name, config=windowing_config
                )

                if windowed_data is not None:
                    # load presaved windowed data
                    dataset["data"] = {
                        "X_train": windowed_data["train"]["X"],
                        "X_val": windowed_data["val"]["X"],
                        "X_test": windowed_data["test"]["X"],
                        "y_train": windowed_data["train"]["y"],
                        "y_val": windowed_data["val"]["y"],
                        "y_test": windowed_data["test"]["y"],
                    }
                    dataset["loaded"] = True
                    logger.info(
                        "Successfully loaded presaved windowed data for %s", dataset_id
                    )
                    return True

                logger.info(
                    "No presaved windowed data found for %s, falling back to regular loading",
                    dataset_id,
                )

            # If not using presaved windowed data, proceed with regular loading/preprocessing
            try:
                # Try to load from preprocessed files
                X_train, X_val, X_test, y_train, y_val, y_test = (
                    self.preprocessor.load_preprocessed_data(
                        task=task, dataset_name=name
                    )
                )

                logger.info("Loaded preprocessed data for %s", dataset_id)

            except FileNotFoundError:
                # If not found, preprocess the data
                logger.info(
                    "Preprocessed data not found for %s, running preprocessing",
                    dataset_id,
                )

                X_train, X_val, X_test, y_train, y_val, y_test = (
                    self.preprocessor.preprocess(
                        task=task,
                        dataset_name=name,
                        save_data=getattr(
                            self.config.preprocessing_baseline, "save_data", True
                        ),
                    )
                )

                logger.info("Preprocessing Baseline completed for %s", dataset_id)

            # Convert labels from boolean to int if necessary
            y_train["label"], y_val["label"], y_test["label"] = (
                y_train["label"].astype(int),
                y_val["label"].astype(int),
                y_test["label"].astype(int),
            )

            # Store the loaded data
            data_dict = {
                "train": {"X": X_train, "y": y_train},
                "val": {"X": X_val, "y": y_val},
                "test": {"X": X_test, "y": y_test},
            }

            # Apply windowing if enabled and not already loaded from presaved files
            if windowing_enabled and task != "mortality" and self.windower is not None:
                logger.debug("Applying windowing to %s", dataset_id)

                windowed_data = self.windower.window_data(
                    task=task,
                    dataset=name,
                    config=windowing_config,
                    data_dict=data_dict,
                )

                if windowed_data is not None:
                    data_dict = windowed_data
                    logger.info("Windowing applied to %s", dataset_id)

            # Store the processed data
            dataset["data"] = {
                "X_train": data_dict["train"]["X"],
                "X_val": data_dict["val"]["X"],
                "X_test": data_dict["test"]["X"],
                "y_train": data_dict["train"]["y"],
                "y_val": data_dict["val"]["y"],
                "y_test": data_dict["test"]["y"],
            }

            dataset["loaded"] = True
            return True

        except Exception as e:
            logger.error("Error loading dataset %s: %s", dataset_id, e)
            return False

    def get_preprocessed_data(
        self, dataset_id: str, model_name: str, mode: str = "train", **kwargs: Any
    ) -> Tuple[pd.DataFrame, pd.DataFrame]:
        """
        Get preprocessed data for a specific model.

        Args:
            dataset_id (str): ID of the dataset
            model_name (str): Name of the model
            mode (str): train, val, or test (default: train)
            **kwargs: Additional keyword arguments
            - debug (bool): If True, take only a specified number of rows
            - print_stats (bool): If True, print statistics for the datasets
            - prompting_id (str): ID of prompt preprocessing to apply

        Returns:
            Tuple[pd.DataFrame, pd.DataFrame]: Features and labels

        Notes:
            - When mode is "test", if test_limited is set in config, only the first X stay_ids will be used
            - If test_limited is None, the full test set is used
        """
        if dataset_id not in self.datasets:
            logger.error("Dataset %s not found", dataset_id)
            return None, None

        dataset = self.datasets[dataset_id]
        prompting_id = kwargs.get("prompting_id", None)

        if not dataset["loaded"]:
            success = self.load_dataset(dataset_id)
            if not success:
                return None, None

        data = dataset["data"]

        few_shot_list = [
            "liu_2023_few_shot_preprocessor",
            "zhu_2024a_one_shot_cot_preprocessor",
            "zhu_2024b_one_shot_preprocessor",
            "zhu_2024c_categorization_summary_preprocessor",
            "sarvari_2024_aggregation_preprocessor",
        ]

        # Take only n rows if in debug
        debug = kwargs.get("debug", False)
        if debug:
            logger.info(
                "Debug mode: Taking only %d rows for %s",
                self.debug_data_length,
                dataset_id,
            )
            data = {
                "X_train": data["X_train"].iloc[: self.debug_data_length],
                "y_train": data["y_train"].iloc[: self.debug_data_length],
                "X_val": data["X_val"].iloc[: self.debug_data_length],
                "y_val": data["y_val"].iloc[: self.debug_data_length],
                "X_test": data["X_test"].iloc[: self.debug_data_length],
                "y_test": data["y_test"].iloc[: self.debug_data_length],
            }

        # Initialize X_train and y_train to None for all modes
        X_train = None
        y_train = None

        # Get the appropriate split
        if mode == "train":
            X = data["X_train"]
            y = data["y_train"]

        elif mode == "val":
            if prompting_id in few_shot_list:
                # Some LLMs might need training data in validation set for few-shot learning
                X_train = data["X_train"]
                y_train = data["y_train"]
                X = data["X_val"]
                y = data["y_val"]
            else:
                # Normal case
                X = data["X_val"]
                y = data["y_val"]

        else:  # mode == "test"
            if prompting_id in few_shot_list:
                # Some LLMs might need training data in validation set for few-shot learning
                X_train = data["X_train"]
                y_train = data["y_train"]
                X = data["X_test"]
                y = data["y_test"]
            else:
                # Normal case
                X = data["X_test"]
                y = data["y_test"]

            # Handle limited test set if requested
            X_original = X.copy()
            y_original = y.copy()

            if self.test_limited is not None:
                logger.info(
                    "Limiting test set to first %s stay_ids for %s",
                    self.test_limited,
                    dataset_id,
                )
                # Get unique stay_ids in ascending order
                unique_stay_ids = sorted(X["stay_id"].unique())
                # Take only the first x = test_limited stay_ids (or all if less than x = test_limited)
                selected_stay_ids = unique_stay_ids[: self.test_limited]
                # Filter X and y to include only the selected stay_ids
                X_limited = X[X["stay_id"].isin(selected_stay_ids)]
                y_limited = y[y["stay_id"].isin(selected_stay_ids)]

                # Replace X and y with the limited versions
                X = X_limited
                y = y_limited

            # Print statistics if requested (Print train, val and both original and limited test set statistics to compare distributions)
            print_stats = kwargs.get("print_stats", False)  # set in train_models.py
            if print_stats:
                train_stats = self.preprocessor.calculate_dataset_statistics(
                    data["X_train"], data["y_train"], "train"
                )
                val_stats = self.preprocessor.calculate_dataset_statistics(
                    data["X_val"], data["y_val"], "val"
                )
                test_stats = self.preprocessor.calculate_dataset_statistics(
                    X_original, y_original, "test"
                )
                if self.test_limited is not None:
                    test_limited_stats = self.preprocessor.calculate_dataset_statistics(
                        X_limited, y_limited, f"test_limited{self.test_limited}"
                    )
                else:
                    test_limited_stats = None

                # Filter out None values before passing to print_statistics
                stats_to_print = [
                    stat
                    for stat in [train_stats, val_stats, test_stats, test_limited_stats]
                    if stat is not None
                ]
                # Print statistics for all datasets
                self.preprocessor.print_statistics(stats_to_print)

<<<<<<< HEAD
=======
        logger.debug("X before advanced preprocessing: %s", X.shape)

        # Drop stay_id columns BEFORE creating lists for few-shot learning
        if isinstance(X, pd.DataFrame) and "stay_id" in X.columns:
            X = X.drop(columns=["stay_id"])
        if isinstance(y, pd.DataFrame) and "stay_id" in y.columns:
            y = y.drop(columns=["stay_id"])

        # Also drop stay_id from training data used for few-shot examples
        if (
            X_train is not None
            and isinstance(X_train, pd.DataFrame)
            and "stay_id" in X_train.columns
        ):
            X_train = X_train.drop(columns=["stay_id"])
        if (
            y_train is not None
            and isinstance(y_train, pd.DataFrame)
            and "stay_id" in y_train.columns
        ):
            y_train = y_train.drop(columns=["stay_id"])

        logger.debug(
            "Dropped stay_id column from X and y (including for few-shot examples)"
        )

>>>>>>> 594c3248
        # Apply any model-specific preprocessing if needed.
        # For example, if you need to tokenize text data for LLMs
        if prompting_id is not None:
            prompting_preprocessor = get_prompting_preprocessor(
                prompting_id=prompting_id
            )
            num_shots = kwargs.get("num_shots", 0)
            logger.debug(
                "Number of shots (if applicable for prompting_id): %s", num_shots
            )
            data_window = self.config.preprocessing_advanced.windowing.data_window

            # Info dict needs to contain dataset name, task, and model name
            info_dict = {
                "dataset_name": dataset["name"],
                "task": dataset["task"],
                "model_name": model_name,
                "mode": mode,
                "num_shots": num_shots,
                "data_window": data_window,
            }
            if prompting_id in few_shot_list:
                # Add few-shot examples to info_dict if needed
                X = [X, X_train]
                y = [y, y_train]

            logger.info(
                "Applying prompting preprocessor for prompting_id: %s", prompting_id
            )

            # Apply advanced preprocessing
            X, y = prompting_preprocessor(X, y, info_dict)

            # Log a sample prompt for debugging/verification
            if isinstance(X, pd.DataFrame) and mode == "test":
                prompt_column = (
                    "prompt"
                    if "prompt" in X.columns
                    else "text" if "text" in X.columns else None
                )
                if prompt_column and not X.empty:
                    sample_prompt = X[prompt_column].iloc[0]
<<<<<<< HEAD
=======
                    logger.debug("Test loader length: %d", len(X))
>>>>>>> 594c3248
                    logger.debug(
                        "Sample %s prompt with %s shots for %s:",
                        prompting_id,
                        num_shots,
                        dataset_id,
                    )
                    logger.debug("-" * 50)
                    logger.debug(sample_prompt)
                    logger.debug("-" * 50)

        return X, y

    def _drop_stay_id_if_present(self, data_dict: dict) -> dict:
        """
        Check if X and y sets have 'stay_id' column and drop it if present.

        Args:
            data_dict (dict): Dictionary containing X and y data splits

        Returns:
            dict: The modified data dictionary
        """
        # Log only once before processing all splits
        logger.debug("Dropping 'stay_id' column from all features and labels")

        for split in ["train", "val", "test"]:
            if split in data_dict:
                # Drop stay_id from X if present
                if "X" in data_dict[split]:
                    X_data = data_dict[split]["X"]
                    if isinstance(X_data, pd.DataFrame) and "stay_id" in X_data.columns:
                        data_dict[split]["X"] = X_data.drop(columns=["stay_id"])

                # Drop stay_id from y if present
                if "y" in data_dict[split]:
                    y_data = data_dict[split]["y"]
                    if isinstance(y_data, pd.DataFrame) and "stay_id" in y_data.columns:
                        data_dict[split]["y"] = y_data.drop(columns=["stay_id"])

        return data_dict


class TorchDatasetWrapper(Dataset):
    """
    Memory-efficient wrapper class to convert pandas DataFrames to PyTorch Dataset.
    """

    def __init__(self, X: pd.DataFrame, y: pd.DataFrame):
        """
        Initialize the TorchDatasetWrapper with options for memory efficiency.

        Args:
            X (pd.DataFrame): Feature dataframe
            y (pd.DataFrame): Label dataframe
        """
        self.X = X
        self.y = y

        # Pre-compute indices for faster access
        self.indices = list(range(len(X)))

        # Optional: Convert DataFrames to NumPy arrays upfront if they fit in memory
        # This avoids repeated conversions during __getitem__ calls
        # Comment this out if data is too large
        self.X_array = X.values.astype(np.float32)
        self.y_array = y.values.astype(np.float32)

        # Store column dtypes for efficient conversion
        self.dtypes = X.dtypes

    def __len__(self):
        """Return the number of samples in the dataset."""
        return len(self.X)

    def __getitem__(self, idx):
        """
        Get a sample from the dataset with optimized memory usage.

        Args:
            idx (int or slice or list): Index/indices of the sample(s)

        Returns:
            tuple: (features, label) as torch.Tensor
        """

        # If we pre-computed arrays, use them
        if hasattr(self, "X_array") and hasattr(self, "y_array"):
            X_sample = self.X_array[idx]
            y_sample = self.y_array[idx]
        # For single integer index
        elif isinstance(idx, int):
            X_sample = self.X.iloc[idx].values.astype(np.float32)
            y_sample = self.y.iloc[idx].values.astype(np.float32)
        # For slices or lists of indices (batch access)
        else:
            X_sample = self.X.iloc[idx].values.astype(np.float32)
            y_sample = self.y.iloc[idx].values.astype(np.float32)

        # Convert to PyTorch tensors
        return torch.tensor(X_sample), torch.tensor(y_sample)

    def get_batch(self, indices):
        """
        Custom method to get a batch with explicit indices.
        More efficient than using DataLoader for large datasets.

        Args:
            indices (list): List of indices to include in batch

        Returns:
            tuple: (features, labels) for the specified indices
        """
        X_batch = self.X.iloc[indices].values.astype(np.float32)
        y_batch = self.y.iloc[indices].values.astype(np.float32)
        return X_batch, y_batch<|MERGE_RESOLUTION|>--- conflicted
+++ resolved
@@ -435,8 +435,6 @@
                 # Print statistics for all datasets
                 self.preprocessor.print_statistics(stats_to_print)
 
-<<<<<<< HEAD
-=======
         logger.debug("X before advanced preprocessing: %s", X.shape)
 
         # Drop stay_id columns BEFORE creating lists for few-shot learning
@@ -463,7 +461,6 @@
             "Dropped stay_id column from X and y (including for few-shot examples)"
         )
 
->>>>>>> 594c3248
         # Apply any model-specific preprocessing if needed.
         # For example, if you need to tokenize text data for LLMs
         if prompting_id is not None:
@@ -506,10 +503,7 @@
                 )
                 if prompt_column and not X.empty:
                     sample_prompt = X[prompt_column].iloc[0]
-<<<<<<< HEAD
-=======
                     logger.debug("Test loader length: %d", len(X))
->>>>>>> 594c3248
                     logger.debug(
                         "Sample %s prompt with %s shots for %s:",
                         prompting_id,
