import logging
import os
import sys
from typing import List, Any
from torch.utils.data import Dataset
import torch
from typing import Tuple, Dict, List, Optional, Union, Any
import pandas as pd
import numpy as np

from src.preprocessing.preprocessing_baseline.preprocessing_baseline import (
    PreprocessorBaseline,
)
from src.preprocessing.preprocessing_advanced.windowing import Windower
from src.preprocessing.preprocessing_advanced import get_advanced_preprocessor

# Set up logger
logger = logging.getLogger("PULSE_logger")


class DatasetManager:
    """
    Manager class for handling datasets in the training framework.

    This class is responsible for:
    - Loading datasets
    - Preprocessing datasets
    - Providing access to preprocessed data

    Attributes:
        config (Dict): Configuration for datasets
        datasets (Dict): Dictionary of loaded datasets
        preprocessor (PreprocessorBaseline): Preprocessor instance
    """

    def __init__(self, config: dict):
        """
        Initialize the DatasetManager.

        Args:
            config (dict): The full configuration
        """
        self.config = config
        self.datasets = {}
        self.preprocessor = None
        self.windower = None

        # self.llm_model_list = ["Llama3Model"]

        # Initialize preprocessing tools
        self._init_preprocessing_tools()

        # Initialize datasets based on config
        self._init_datasets()

    def _init_preprocessing_tools(self):
        """Initialize preprocessing tools based on configuration."""
        base_path = self.config.base_path
        random_seed = self.config.random_seed

        # Get debug_mode from config - using attribute style
        debug_mode = False
        if hasattr(self.config, "general"):
            debug_mode = getattr(self.config.general, "debug_mode", False)

        # Get preprocessing_baseline configuration - using attribute style
        preprocessing_config = None
        if hasattr(self.config, "preprocessing_baseline"):
            preprocessing_config = self.config.preprocessing_baseline

        # Initialize preprocessor (add original_base_path attribute if run in HPC environment)
        if hasattr(self.config, "original_base_path"):
            self.preprocessor = PreprocessorBaseline(
                base_path=base_path,
                random_seed=random_seed,
                config=preprocessing_config,
                original_base_path=self.config.original_base_path,
            )
        else:
            self.preprocessor = PreprocessorBaseline(
                base_path=base_path,
                random_seed=random_seed,
                config=preprocessing_config,
            )

        # Initialize windower
        windowing_enabled = False
        save_windowed_data = False

        # Check if preprocessing_advanced exists in config - using attribute style
        if hasattr(self.config, "preprocessing_advanced"):
            if hasattr(self.config.preprocessing_advanced, "windowing"):
                windowing_config = self.config.preprocessing_advanced.windowing

                windowing_enabled = getattr(windowing_config, "enabled", False)
                save_windowed_data = getattr(windowing_config, "save_data", False)

        logger.info(f"Windowing enabled: {windowing_enabled}, Debug mode: {debug_mode}")

        # Initialize windower with attribute style access
        if windowing_enabled:
            original_base_path = getattr(self.config, "original_base_path", None)
            self.windower = Windower(
                base_path=base_path,
                save_data=save_windowed_data,
                debug_mode=debug_mode,
                original_base_path=original_base_path,
                preprocessor_config=preprocessing_config,
            )

            logger.info(
                f"Windower initialized for advanced preprocessing with debug mode: {debug_mode}"
            )

    def _init_datasets(self) -> None:
        """Initialize datasets based on configuration."""

        # Check if base_path exists
        if not os.path.exists(self.config.dataset_path):
            logger.error(f"Base path {self.config.base_path} does not exist")
            sys.exit(1)

        # Process each task and dataset combination
        for task in self.config.tasks:
            for dataset_name in self.config.datasets:
                dataset_id = f"{task}_{dataset_name}"
                self.datasets[dataset_id] = {
                    "task": task,
                    "name": dataset_name,
                    "config": {"name": dataset_name, "task": task},
                    "loaded": False,
                    "data": None,
                }
                logger.info(f"Initialized dataset: {dataset_id}")

    def load_dataset(self, dataset_id: str) -> bool:
        """
        Load a specific dataset.

        Args:
            dataset_id (str): ID of the dataset to load

        Returns:
            bool: True if loading was successful, False otherwise
        """
        if dataset_id not in self.datasets:
            logger.error(f"Dataset {dataset_id} not found in configuration")
            return False

        dataset = self.datasets[dataset_id]

        if dataset["loaded"]:
            logger.info(f"Dataset {dataset_id} already loaded")
            return True

        try:
            # Extract task and dataset name
            task = dataset["task"]
            name = dataset["name"]

            # Check if windowing is enabled and should be applied
            windowing_enabled = False
            windowing_config = None

            if hasattr(self.config, "preprocessing_advanced"):
                if hasattr(self.config.preprocessing_advanced, "windowing"):
                    windowing_config = self.config.preprocessing_advanced.windowing
                    windowing_enabled = getattr(windowing_config, "enabled", False)

            # Check if windowing is applicable for this task
            if task == "mortality":
                logger.warning(
                    "Windowing is not applicable for the mortality task. Skipping windowing for task = 'mortality'."
                )

            # If windowing is enabled and not a mortality task, try to load presaved windowed data first
            if windowing_enabled and task != "mortality" and self.windower is not None:
                logger.info(
                    f"Attempting to load presaved windowed data for {dataset_id}"
                )
                windowed_data = self.windower.window_data(
                    task=task, dataset=name, config=windowing_config
                )

                if windowed_data is not None:
                    # load presaved windowed data
                    dataset["data"] = {
                        "X_train": windowed_data["train"]["X"],
                        "X_val": windowed_data["val"]["X"],
                        "X_test": windowed_data["test"]["X"],
                        "y_train": windowed_data["train"]["y"],
                        "y_val": windowed_data["val"]["y"],
                        "y_test": windowed_data["test"]["y"],
                    }
                    dataset["loaded"] = True
                    logger.info(
                        f"Successfully loaded presaved windowed data for {dataset_id}"
                    )
                    return True

                logger.info(
                    f"No presaved windowed data found for {dataset_id}, falling back to regular loading"
                )

            # If not using presaved windowed data, proceed with regular loading/preprocessing
            try:
                # Try to load from preprocessed files
                X_train, X_val, X_test, y_train, y_val, y_test = (
                    self.preprocessor.load_preprocessed_data(
                        task=task, dataset_name=name
                    )
                )

                logger.info(f"Loaded preprocessed data for {dataset_id}")

            except FileNotFoundError:
                # If not found, preprocess the data
                logger.info(
                    f"Preprocessed data not found for {dataset_id}, running preprocessing"
                )

                X_train, X_val, X_test, y_train, y_val, y_test = (
                    self.preprocessor.preprocess(
                        task=task,
                        dataset_name=name,
                        save_data=getattr(
                            self.config.preprocessing_baseline, "save_data", True
                        ),
                    )
                )

                logger.info(f"Preprocessing Baseline completed for {dataset_id}")

            # Convert labels from boolean to int if necessary
            y_train["label"], y_val["label"], y_test["label"] = (
                y_train["label"].astype(int),
                y_val["label"].astype(int),
                y_test["label"].astype(int),
            )

            # Store the loaded data
            data_dict = {
                "train": {"X": X_train, "y": y_train},
                "val": {"X": X_val, "y": y_val},
                "test": {"X": X_test, "y": y_test},
            }

            # Apply windowing if enabled and not already loaded from presaved files
            if windowing_enabled and task != "mortality" and self.windower is not None:
                logger.info(f"Applying windowing to {dataset_id}")

                windowed_data = self.windower.window_data(
                    task=task,
                    dataset=name,
                    config=windowing_config,
                    data_dict=data_dict,
                )

                if windowed_data is not None:
                    data_dict = windowed_data
                    logger.info(f"Windowing applied to {dataset_id}")

            # Store the processed data
            dataset["data"] = {
                "X_train": data_dict["train"]["X"],
                "X_val": data_dict["val"]["X"],
                "X_test": data_dict["test"]["X"],
                "y_train": data_dict["train"]["y"],
                "y_val": data_dict["val"]["y"],
                "y_test": data_dict["test"]["y"],
            }

            dataset["loaded"] = True
            return True

        except Exception as e:
            logger.error(f"Error loading dataset {dataset_id}: {e}")
            return False

    def get_preprocessed_data(
        self, dataset_id: str, model_name: str, mode: str = "train", **kwargs: Any
    ) -> Tuple[pd.DataFrame, pd.DataFrame]:
        """
        Get preprocessed data for a specific model.

        Args:
            dataset_id (str): ID of the dataset
            model_name (str): Name of the model
            mode (str): train, val, or test (default: train)
            **kwargs: Additional keyword arguments
            - debug (bool): If True, take only 100 rows
            - limit_test_set (bool): If True and mode is "test", limit to first 100 stay_ids
            - print_stats (bool): If True, print statistics for the datasets
            - preprocessing_id (str): ID of preprocessing to apply

        Returns:
            Tuple[pd.DataFrame, pd.DataFrame]: Features and labels
        """
        if dataset_id not in self.datasets:
            logger.error(f"Dataset {dataset_id} not found")
            return None, None

        dataset = self.datasets[dataset_id]

        if not dataset["loaded"]:
            success = self.load_dataset(dataset_id)
            if not success:
                return None, None

        data = dataset["data"]

        # Take only 100 rows if in debug
        debug = kwargs.get("debug", False)
        if debug:
            debug_data_length = 1000
            logger.info(
                f"Debug mode: Taking only {debug_data_length} rows for {dataset_id}"
            )
            data = {
                "X_train": data["X_train"].iloc[:debug_data_length],
                "y_train": data["y_train"].iloc[:debug_data_length],
                "X_val": data["X_val"].iloc[:debug_data_length],
                "y_val": data["y_val"].iloc[:debug_data_length],
                "X_test": data["X_test"].iloc[:debug_data_length],
                "y_test": data["y_test"].iloc[:debug_data_length],
            }

        # Get the appropriate split
        if mode == "train":
            X = data["X_train"]
            y = data["y_train"]

        elif mode == "val":
            X = data["X_val"]
            y = data["y_val"]
        
        else:
            X = data["X_test"]
            y = data["y_test"]

            # Handle limited test set if requested
            limit_test_set = kwargs.get("limit_test_set", False)
            X_original = X.copy()
            y_original = y.copy()

            if limit_test_set:
                logger.info(f"Limiting test set to first 100 stay_ids for {dataset_id}")
                # Get unique stay_ids in ascending order
                unique_stay_ids = sorted(X["stay_id"].unique())
                # Take only the first 100 stay_ids (or all if less than 100)
                selected_stay_ids = unique_stay_ids[:100]
                # Filter X and y to include only the selected stay_ids
                X_limited = X[X["stay_id"].isin(selected_stay_ids)]
                y_limited = y[y["stay_id"].isin(selected_stay_ids)]

                # Replace X and y with the limited versions
                X = X_limited
                y = y_limited

            # Print statistics if requested (Print train, val and both original and limited test set statistics to compare distributions)
            print_stats = kwargs.get("print_stats", False)
            if print_stats:
                train_stats = self.preprocessor.calculate_dataset_statistics(data["X_train"], data["y_train"], "train")
                val_stats = self.preprocessor.calculate_dataset_statistics(data["X_val"], data["y_val"], "val")
                test_stats = self.preprocessor.calculate_dataset_statistics(X_original, y_original, "test")
                test_limited_stats = self.preprocessor.calculate_dataset_statistics(X_limited, y_limited, "test_limited100")
                self.preprocessor.print_statistics([train_stats, val_stats, test_stats, test_limited_stats])

        # Apply any model-specific preprocessing if needed.
        # For example, if you need to tokenize text data for LLMs
        preprocessing_id = kwargs.get("preprocessing_id", None)
<<<<<<< HEAD
        match preprocessing_id:
            case "Llama3Preprocessing":
                # Apply Llama3-specific preprocessing
                logger.info(f"Applying Llama3 preprocessing for {dataset_id}")
                dataset = kwargs.get("dataset", None)
                task = kwargs.get("task", None)
                info_dict = {"dataset": dataset, "task": task}
                X, y = apply_llama3_preprocessing(X, y, info_dict)
            case None:
                # No specific preprocessing needed
                logger.info(f"No specific preprocessing needed for {dataset_id}")

        
        # Drop stay_id columns from X and y sets if present
        if "stay_id" in X.columns:
            X = X.drop(columns=["stay_id"])
        if "stay_id" in y.columns:
            y = y.drop(columns=["stay_id"])

=======
        if preprocessing_id is not None:
            advanced_preprocessor = get_advanced_preprocessor(
                preprocessing_id=preprocessing_id
            )
            # Info dict needs to contain dataset name, task, and model name
            info_dict = {
                "dataset_name": dataset["name"],
                "task": dataset["task"],
                "model_name": model_name,
            }
            # Apply advanced preprocessing
            X, y = advanced_preprocessor(X, y, info_dict)
>>>>>>> 0881e4d8
        return X, y

    def _drop_stay_id_if_present(self, data_dict: dict) -> dict:
        """
        Check if X and y sets have 'stay_id' column and drop it if present.

        Args:
            data_dict (dict): Dictionary containing X and y data splits

        Returns:
            dict: The modified data dictionary
        """
        # Log only once before processing all splits
        logger.info(f"Dropping 'stay_id' column from all features and labels")
        
        for split in ["train", "val", "test"]:
            if split in data_dict:
                # Drop stay_id from X if present
                if "X" in data_dict[split]:
                    X_data = data_dict[split]["X"]
                    if isinstance(X_data, pd.DataFrame) and "stay_id" in X_data.columns:
                        data_dict[split]["X"] = X_data.drop(columns=["stay_id"])
                
                # Drop stay_id from y if present
                if "y" in data_dict[split]:
                    y_data = data_dict[split]["y"]
                    if isinstance(y_data, pd.DataFrame) and "stay_id" in y_data.columns:
                        data_dict[split]["y"] = y_data.drop(columns=["stay_id"])

        return data_dict

class TorchDatasetWrapper(Dataset):
    """
    Memory-efficient wrapper class to convert pandas DataFrames to PyTorch Dataset.
    """

    def __init__(self, X: pd.DataFrame, y: pd.DataFrame):
        """
        Initialize the TorchDatasetWrapper with options for memory efficiency.

        Args:
            X (pd.DataFrame): Feature dataframe
            y (pd.DataFrame): Label dataframe
        """
        self.X = X
        self.y = y

        # Pre-compute indices for faster access
        self.indices = list(range(len(X)))

        # Optional: Convert DataFrames to NumPy arrays upfront if they fit in memory
        # This avoids repeated conversions during __getitem__ calls
        # Comment this out if data is too large
        self.X_array = X.values.astype(np.float32)
        self.y_array = y.values.astype(np.float32)

        # Store column dtypes for efficient conversion
        self.dtypes = X.dtypes

    def __len__(self):
        """Return the number of samples in the dataset."""
        return len(self.X)

    def __getitem__(self, idx):
        """
        Get a sample from the dataset with optimized memory usage.

        Args:
            idx (int or slice or list): Index/indices of the sample(s)

        Returns:
            tuple: (features, label) as torch.Tensor
        """

        # TODO: je nach Modell Tensor anders stacken (if DL -> apply 3D stacking)

        # If we pre-computed arrays, use them
        if hasattr(self, "X_array") and hasattr(self, "y_array"):
            X_sample = self.X_array[idx]
            y_sample = self.y_array[idx]
        # For single integer index
        elif isinstance(idx, int):
            X_sample = self.X.iloc[idx].values.astype(np.float32)
            y_sample = self.y.iloc[idx].values.astype(np.float32)
        # For slices or lists of indices (batch access)
        else:
            X_sample = self.X.iloc[idx].values.astype(np.float32)
            y_sample = self.y.iloc[idx].values.astype(np.float32)

        # Convert to PyTorch tensors
        return torch.tensor(X_sample), torch.tensor(y_sample)

    def get_batch(self, indices):
        """
        Custom method to get a batch with explicit indices.
        More efficient than using DataLoader for large datasets.

        Args:
            indices (list): List of indices to include in batch

        Returns:
            tuple: (features, labels) for the specified indices
        """
        X_batch = self.X.iloc[indices].values.astype(np.float32)
        y_batch = self.y.iloc[indices].values.astype(np.float32)
        return X_batch, y_batch<|MERGE_RESOLUTION|>--- conflicted
+++ resolved
@@ -369,27 +369,6 @@
         # Apply any model-specific preprocessing if needed.
         # For example, if you need to tokenize text data for LLMs
         preprocessing_id = kwargs.get("preprocessing_id", None)
-<<<<<<< HEAD
-        match preprocessing_id:
-            case "Llama3Preprocessing":
-                # Apply Llama3-specific preprocessing
-                logger.info(f"Applying Llama3 preprocessing for {dataset_id}")
-                dataset = kwargs.get("dataset", None)
-                task = kwargs.get("task", None)
-                info_dict = {"dataset": dataset, "task": task}
-                X, y = apply_llama3_preprocessing(X, y, info_dict)
-            case None:
-                # No specific preprocessing needed
-                logger.info(f"No specific preprocessing needed for {dataset_id}")
-
-        
-        # Drop stay_id columns from X and y sets if present
-        if "stay_id" in X.columns:
-            X = X.drop(columns=["stay_id"])
-        if "stay_id" in y.columns:
-            y = y.drop(columns=["stay_id"])
-
-=======
         if preprocessing_id is not None:
             advanced_preprocessor = get_advanced_preprocessor(
                 preprocessing_id=preprocessing_id
@@ -402,7 +381,6 @@
             }
             # Apply advanced preprocessing
             X, y = advanced_preprocessor(X, y, info_dict)
->>>>>>> 0881e4d8
         return X, y
 
     def _drop_stay_id_if_present(self, data_dict: dict) -> dict:
