import json
import logging
import os
import time
import warnings
from typing import Any, Dict, Optional

import numpy as np
import torch
import torch.nn as nn
import torch.optim as optim
from peft import PromptTuningConfig, PromptTuningInit, TaskType, get_peft_model
from torch.nn import functional as F
from transformers import (
    AutoModelForCausalLM,
    AutoTokenizer,
    BitsAndBytesConfig,
    Gemma3ForConditionalGeneration,
)

import wandb
from src.eval.metrics import MetricsTracker
from src.models.pulsetemplate_model import PulseTemplateModel
from src.util.model_util import extract_dict, prompt_template_hf
from src.util.config_util import set_seeds

warnings.filterwarnings(
    "ignore",
    message="Position ids are not supported for parameter efficient tuning. Ignoring position ids.",
)

logger = logging.getLogger("PULSE_logger")


class Gemma3Model(PulseTemplateModel):
    """Gemma 3 model wrapper."""

    def __init__(self, params: Dict[str, Any], **kwargs) -> None:
        """Initializes the Gemma3Model with parameters and paths.

        Args:
            params: Configuration dictionary with model parameters.
            **kwargs: Additional optional parameters such as `output_dir` and `wandb`.
        """
        # Add model loading flag
        self.is_loaded = False

        # Initialize essential properties first
        self.model_name = kwargs.get("model_name", "Gemma3Model")
        self.inference_only = kwargs.get("inference_only", False)
        self.params = params

        if self.inference_only:
            # For inference-only mode (agentic workflow)
            self.trainer_name = params.get("trainer_name", "Gemma3Trainer")
            # Skip parent initialization for agentic workflow
            self.random_seed = self.params.get("random_seed", 42)
            logger.debug("Using random seed: %d", self.random_seed)

            # Set necessary parameters for inference
            self.save_dir = kwargs.get("output_dir", f"{os.getcwd()}/output")
            self.wandb = kwargs.get("wandb", False)
            self.task_name = kwargs.get("task_name")
            self.dataset_name = kwargs.get("dataset_name")
        else:
            # Full model initialization for standard workflow
            self.trainer_name = params["trainer_name"]
            super().__init__(self.model_name, self.trainer_name, params=params)

            # Store random seed from params (added by ModelManager)
            self.random_seed = self.params.get("random_seed", 42)
            logger.debug("Using random seed: %d", self.random_seed)

            self.save_dir = kwargs.get("output_dir", f"{os.getcwd()}/output")
            self.wandb = kwargs.get("wandb", False)

        required_params = [
            "max_new_tokens",
            "verbose",
            "tuning",
            "num_epochs",
            "max_new_tokens",
            "max_length",
            "do_sample",
            "temperature",
        ]

        # Check if all required parameters exist in config
        missing_params = [param for param in required_params if param not in params]
        if missing_params:
            raise KeyError(f"Required parameters missing from config: {missing_params}")

        self.params: Dict[str, Any] = params
        self.params["save_test_set"] = kwargs.get("save_test_set", False)

        self.model_id: str = self.params.get("model_id", "google/gemma-3-12b-it")
        self.max_length: int = self.params.get("max_length", 5120)

        self.tokenizer: Optional[Any] = None
        self.llm_model: Optional[Any] = None

        self.quantization_config = BitsAndBytesConfig(
            load_in_8bit=True, llm_int8_threshold=6.0, llm_int8_has_fp16_weight=True
        )
        self.device = torch.device("cuda" if torch.cuda.is_available() else "cpu")
        logger.debug("Number of GPUs: %d", torch.cuda.device_count())

    def _load_model(self) -> None:
        """Loads the tokenizer and model weights and initializes HF pipeline."""
        try:
            # Skip loading if already loaded
            if (
                self.tokenizer is not None
                and self.llm_model is not None
                and self.is_loaded
            ):
                logger.info("Model already loaded, reusing existing instance")
                return

            logger.debug(f"Loading model %s", self.model_id)
            self.tokenizer = AutoTokenizer.from_pretrained(
                self.model_id, padding_side="left"
            )
            self.llm_model = Gemma3ForConditionalGeneration.from_pretrained(
                self.model_id,
                device_map="auto",
                torch_dtype=torch.bfloat16,
            )

            if self.params.get("tuning", False):
                logger.info("Applying Prompt Tuning")
                tuning_config = PromptTuningConfig(
                    task_type=TaskType.CAUSAL_LM,
                    inference_mode=False,
                    tokenizer_name_or_path=self.model_id,
                    num_virtual_tokens=20,
                    prompt_tuning_init=PromptTuningInit.TEXT,
                    prompt_tuning_init_text="Classify the diagnosis of following ICU data:",
                )
                self.llm_model = get_peft_model(self.llm_model, tuning_config)
                logger.debug(self.llm_model.print_trainable_parameters())

            logger.info("Successfully loaded Gemma3 model: %s", self.model_id)

            # Only log pipeline initialization in full training mode
            if not self.inference_only:
                logger.info(
                    "Initializing Hugging Face pipeline with parameters: %s",
                    self.params,
                )

            # Mark model as loaded after successful loading
            self.is_loaded = True

        except Exception as e:
            logger.error("Failed to load Gemma3 model: %s", e)
            raise

    def infer_llm(
        self,
        input_text: str,
        custom_system_message: str = None,
        force_raw_text: bool = False,
    ) -> Dict[str, Any]:
        """Runs the HF model on the input and extracts diagnosis, explanation, and probability.

        Args:
            input_text: The text to analyze
            custom_system_message: Optional custom system message
            force_raw_text: If True, returns raw text output without JSON parsing
        """
        # Set seed for deterministic generation
        set_seeds(self.random_seed)

        # Ensure model is loaded before trying to use it
        if self.tokenizer is None or self.llm_model is None:
            logger.debug("Model not loaded yet for inference, loading now...")
            self._load_model()

        logger.info("---------------------------------------------")

        if not isinstance(input_text, str):
            input_text = str(input_text)

        # Format input using prompt template
        input_text = prompt_template_hf(
            input_text, custom_system_message, self.model_name
        )

        # Tokenize with chat template
        chat_prompt = self.tokenizer.apply_chat_template(
            input_text, tokenize=False, add_generation_prompt=True
        )

        token_start = time.perf_counter()
        tokenized_inputs = self.tokenizer(
            chat_prompt,
            return_tensors="pt",
        )
        token_time = time.perf_counter() - token_start

        # num_input_tokens = tokenized_inputs["input_ids"].size(1)
        num_input_tokens = tokenized_inputs["input_ids"].shape[-1]

        input_ids = tokenized_inputs["input_ids"].to(self.device)
        attention_mask = tokenized_inputs["attention_mask"].to(self.device)

        # Generate output with scores
        infer_start = time.perf_counter()

        with torch.no_grad():
            outputs = self.llm_model.generate(
                input_ids=input_ids,
                attention_mask=attention_mask,
                max_new_tokens=self.params["max_new_tokens"],
                return_dict_in_generate=True,
                output_scores=False,
                output_hidden_states=False,
                pad_token_id=self.tokenizer.pad_token_id,
                eos_token_id=self.tokenizer.eos_token_id,
                do_sample=self.params["do_sample"],
                temperature=self.params["temperature"],
            )
        infer_time = time.perf_counter() - infer_start

        # Get first sequence, decode to string
        generated_text = self.tokenizer.decode(
            outputs.sequences[0][num_input_tokens:], skip_special_tokens=True
        )
        num_output_tokens = outputs.sequences[0].size(0) - num_input_tokens

        # Trim after first <end_of_turn>
        generated_text = generated_text.split("<end_of_turn>")[0]
        logger.debug("Generated text: %s", generated_text)

        # Check if we should return raw text or parsed JSON (important for multi-turn conversations)
        if force_raw_text:
            # For text-only outputs like summaries
            return {
                "generated_text": generated_text,  # Return raw text
                "token_time": token_time,
                "infer_time": infer_time,
                "num_input_tokens": num_input_tokens,
                "num_output_tokens": num_output_tokens,
            }

        # Extract dict from the decoded output (e.g., via regex or JSON parsing)
        parsed = extract_dict(generated_text)

        # Check if probability is a number or string, try to convert, else default to 0.5
        prob = parsed.get("probability", 0.5)
        try:
            prob = float(prob)
        except (ValueError, TypeError):
            logger.warning("Failed to convert probability to float. Defaulting to 0.5")
            prob = 0.5
        parsed["probability"] = prob

        logger.info(
            "Tokenization time: %.4fs | Inference time: %.4fs | Tokens: %d",
            token_time,
            infer_time,
            num_input_tokens + num_output_tokens,
        )

        return {
            "generated_text": parsed,
            "token_time": token_time,
            "infer_time": infer_time,
            "num_input_tokens": num_input_tokens,
            "num_output_tokens": num_output_tokens,
        }

    def calculate_tokens(self, input_text: str) -> Dict[str, Any]:
        """
        Runs the full inference without loading the model and calculates the number of input and output tokens.
        Assuming num_output_tokens = max_new_tokens.

        Args:
            input_text: The input text to be tokenized.
        Returns:
            A dictionary containing the number of input and output tokens.
        """

        # Format input using prompt template
        input_text = prompt_template_hf(input_text)

        # Tokenize with chat template
        chat_prompt = self.tokenizer.apply_chat_template(
            input_text, tokenize=False, add_generation_prompt=True
        )
        tokenized_inputs = self.tokenizer(
            chat_prompt,
            return_tensors="pt",
        )
        num_input_tokens = tokenized_inputs["input_ids"].size(1)

        return {
            "num_input_tokens": num_input_tokens,
            "num_output_tokens": self.params.max_new_tokens,
        }

    def set_trainer(
        self,
        trainer_name: str,
        train_dataloader: Any,
        val_dataloader: Any,
        test_dataloader: Any,
        **kwargs: Any,
    ) -> None:
        """Sets the associated trainer instance.

        Args:
            trainer_name: Name of the trainer class.
            train_dataloader: DataLoader for training data.
            val_dataloader: DataLoader for validation data.
            test_dataloader: DataLoader for test data.
        """
        self.trainer = Gemma3Trainer(
            self, train_dataloader, val_dataloader, test_dataloader, **kwargs
        )


class Gemma3Trainer:
    """Trainer class for Gemma3Model."""

    def __init__(
        self, model: Gemma3Model, train_loader, val_loader, test_loader, **kwargs
    ) -> None:
        """
        Initialize the Gemma3 trainer. Finetruning is not implemented yet.
        This is a wrapper for inference only.

        Args:
            model (Gemma3Model): The Gemma3 model to be trained.
            train_loader: The DataLoader object for the training dataset.
            val_loader: The DataLoader object for the validation dataset.
            test_loader: The DataLoader object for the testing dataset.
        """
        # Set seed for deterministic generation
        set_seeds(model.random_seed)

        # Load the model and tokenizer
        if kwargs.get("disable_model_load", False):
            logger.info("Skipping model loading for debugging purposes.")
        else:
            model._load_model()  #

        self.model = model
        self.llm_model = model.llm_model
        self.params = model.params
        self.device = torch.device("cuda" if torch.cuda.is_available() else "cpu")
        self.train_loader = train_loader
        self.val_loader = val_loader
        self.test_loader = test_loader
        self.save_test_set = self.params.get("save_test_set", False)

        self.criterion = nn.BCELoss()  # Binary Cross Entropy Loss
        self.wandb = self.model.wandb
        self.model_save_dir = os.path.join(model.save_dir, "Models")
        self.task_name = self.model.task_name
        self.dataset_name = self.model.dataset_name
        self.tuning = self.params.get("tuning", False)

        logger.info("Using criterion: %s", self.criterion.__class__.__name__)

        # Create model save directory if it doesn't exist
        os.makedirs(self.model_save_dir, exist_ok=True)

    def train(self):
        """Training loop."""
        # Set seed for deterministic generation
        set_seeds(self.model.random_seed)

        verbose = self.params.get("verbose", 1)
        logger.info("System message: %s", prompt_template_hf("")[0])
        logger.info("Starting training...")

        if self.tuning:
            logger.info(
                "Tuning model with prompt tuning. Model is saved in %s",
                self.model_save_dir,
            )
            optimizer = optim.AdamW(
                self.llm_model.parameters(), lr=self.params.get("lr", 1e-4)
            )
            num_epochs = self.params.get("num_epochs", 1)

            self.llm_model.train()
            for epoch in range(num_epochs):
                epoch_loss = 0.0
                logger.info(f"Epoch {epoch + 1} started...")
                for i, (X, y) in enumerate(
                    zip(
                        self.train_loader[0].iterrows(), self.train_loader[1].iterrows()
                    )
                ):
                    # Input prompt
                    X_input = prompt_template_hf(X[1].iloc[0])
                    inputs = self.model.tokenizer.apply_chat_template(
                        X_input, tokenize=False, add_generation_prompt=True
                    )

                    # Build target output label
                    probability = y[1].iloc[0]  # float
                    diagnosis = (
                        "not-" if probability < 0.5 else ""
                    ) + self.model.task_name
                    target_output = (
                        "{\n"
                        f'  "diagnosis": "{diagnosis}",\n'
                        f'  "probability": {round(probability, 4)},\n'
                        '  "explanation": "N/A"\n'
                        "}\n\n"
                    )

                    encoded = self.encode_prompt_target(
                        inputs,
                        target_output,
                        max_len=self.model.tokenizer.model_max_length,
                    )

                    optimizer.zero_grad()
<<<<<<< HEAD
                    outputs = self.gemma_model(
=======
                    # TODO: Should be optimized for diagnosis or probability -> need to adapt
                    outputs = self.llm_model(
>>>>>>> d45fc88c
                        input_ids=encoded["input_ids"].to(self.device),
                        attention_mask=encoded["attention_mask"].to(self.device),
                        labels=encoded["labels"].to(self.device),
                    )

                    loss = outputs.loss
                    loss.backward()

                    optimizer.step()
                    epoch_loss += loss.item()

                    logger.info(
                        "Step %d/%d, Loss: %.4f",
                        i + 1,
                        len(self.train_loader[0]),
                        loss.item(),
                    )

                    if self.wandb:
                        wandb.log({"train_loss": loss.item()})

                logger.info(
                    f"Epoch {epoch + 1}/{num_epochs}, Avg Total Loss: {epoch_loss/len(self.train_loader[0]):.4f}"
                )
                if self.wandb:
                    wandb.log(
                        {f"avg_epoch_loss": epoch_loss / len(self.train_loader[0])}
                    )

                val_loss = self.evaluate_single(self.val_loader)
                logger.info("Validation loss: %s", val_loss)

                self.llm_model.save_pretrained(self.model_save_dir)
                self.model.tokenizer.save_pretrained(self.model_save_dir)
                logger.info("Model saved to %s", self.model_save_dir)

        self.evaluate_single(self.test_loader, save_report=True)

    def evaluate_single(self, test_loader: Any, save_report: bool = False) -> float:
        """Evaluates the model on a given test set.

        Args:
            test_loader: Tuple of (X, y) test data in DataFrame form.
            save_report: Whether to save the evaluation report.

        Returns:
            The average validation loss across the test dataset.
        """
        # Set seed for deterministic generation
        set_seeds(self.model.random_seed)

        # Check if model is already loaded before attempting to load
        if not self.model.is_loaded:
            self.model._load_model()
        else:
            logger.info("Using already loaded model instance for evaluation")

        logger.info("Starting test evaluation...")

        metrics_tracker = MetricsTracker(
            self.model.model_name,
            self.model.task_name,
            self.model.dataset_name,
            self.model.save_dir,
        )
        verbose: int = self.params.get("verbose", 1)
        val_loss: list[float] = []

        self.llm_model.eval()

        for X, y in zip(test_loader[0].iterrows(), test_loader[1].iterrows()):
            idx = X[0]  # The index of the current row
            X_input = X[1].iloc[0]  # The input text for standard pipeline
            y_true = y[1].iloc[0]  # The true label

            # Check if this row contains an agent prediction
            is_agent_prediction = False
            if "is_agent_prediction" in test_loader[0].columns:
                is_agent_prediction = bool(
                    test_loader[0].at[idx, "is_agent_prediction"]
                )
                logger.debug(
                    "Sample %s: is_agent_prediction = %s (type: %s)",
                    idx,
                    is_agent_prediction,
                    type(is_agent_prediction),
                )

            if is_agent_prediction:
                logger.info(
                    "Found agent prediction - using directly without additional inference"
                )

                try:
                    # Parse the agent's prediction JSON
                    agent_output = (
                        json.loads(X_input) if isinstance(X_input, str) else X_input
                    )

                    # Extract prediction fields
                    predicted_probability = float(agent_output.get("probability", 0.5))
                    diagnosis = agent_output.get("diagnosis", "")
                    explanation = agent_output.get("explanation", "")

                    # Get token metrics if available
                    token_time = 0.0  # Placeholder values
                    infer_time = 0.0
                    num_input_tokens = (
                        test_loader[0].at[idx, "num_input_tokens"]
                        if "num_input_tokens" in test_loader[0].columns
                        else 100
                    )
                    num_output_tokens = (
                        test_loader[0].at[idx, "num_output_tokens"]
                        if "num_output_tokens" in test_loader[0].columns
                        else 50
                    )

                    # Create result structure matching what infer_llm would return
                    result_dict = {
                        "generated_text": {
                            "diagnosis": diagnosis,
                            "probability": predicted_probability,
                            "explanation": explanation,
                        },
                        "token_time": token_time,
                        "infer_time": infer_time,
                        "num_input_tokens": num_input_tokens,
                        "num_output_tokens": num_output_tokens,
                    }

                    logger.info(
                        "Using agent prediction: %s with probability %s",
                        diagnosis,
                        predicted_probability,
                    )

                except Exception as e:
                    logger.error(
                        f"Error parsing agent prediction: {e} - Falling back to standard inference"
                    )
                    # Run normal inference as fallback
                    result_dict = self.model.infer_llm(X_input)
            else:
                # Standard inference for non-agent predictions
                result_dict = self.model.infer_llm(X_input)

            generated_text = result_dict["generated_text"]
            token_time = result_dict["token_time"]
            infer_time = result_dict["infer_time"]
            num_input_tokens = result_dict["num_input_tokens"]
            num_output_tokens = result_dict["num_output_tokens"]

            predicted_probability = float(generated_text.get("probability", 0.5))

            logger.info(
                "Predicted probability: %s | True label: %s",
                predicted_probability,
                y_true,
            )
            if verbose > 1:
                logger.info("Diagnosis for: %s", generated_text["diagnosis"])
                logger.info(
                    "Generated explanation: %s \n", generated_text["explanation"]
                )
            if verbose > 2:
                logger.info("Input prompt: %s \n", X_input)

            predicted_label = torch.tensor(
                predicted_probability, dtype=torch.float32
            ).unsqueeze(0)
            target = torch.tensor(float(y_true), dtype=torch.float32).unsqueeze(0)

            loss = self.criterion(predicted_label, target)
            val_loss.append(loss.item())

            if self.wandb:
                wandb.log(
                    {
                        "val_loss": loss.item(),
                        "token_time": token_time,
                        "infer_time": infer_time,
                        "num_input_tokens": num_input_tokens,
                        "num_output_tokens": num_output_tokens,
                    }
                )

            metrics_tracker.add_results(predicted_probability, y_true)
            metrics_tracker.add_metadata_item(
                {
                    "Input Prompt": X_input,
                    "Target Label": y_true,
                    "Predicted Probability": predicted_probability,
                    "Predicted Diagnosis": generated_text.get("diagnosis", ""),
                    "Predicted Explanation": generated_text.get("explanation", ""),
                    "Tokenization Time": token_time,
                    "Inference Time": infer_time,
                    "Input Tokens": num_input_tokens,
                    "Output Tokens": num_output_tokens,
                }
            )

        metrics_tracker.log_metadata(save_to_file=self.model.save_metadata)
        metrics_tracker.summary = metrics_tracker.compute_overall_metrics()
        if save_report:
            metrics_tracker.save_report()

        logger.info("Test evaluation completed for %s", self.model.model_name)
        logger.info("Test metrics: %s", metrics_tracker.summary)

        return float(np.mean(val_loss))

    def estimate_nr_tokens(self) -> int:
        """Estimates the number of tokens for a task-dataset combination.

        Returns:
            The estimated number of tokens.
        """
        logger.info("Estimating number of tokens for the dataset...")
        # Load the tokenizer
        self.model.tokenizer = AutoTokenizer.from_pretrained(
            self.model.model_id, use_fast=False, padding_side="left"
        )

        test_loader = self.test_loader
        total_tokens = 0
        total_input_tokens = 0
        total_output_tokens = 0
        num_input_tokens = 0
        num_output_tokens = 0

        for X, y in zip(test_loader[0].iterrows(), test_loader[1].iterrows()):
            X_input = X[1].iloc[0]
            token_dict = self.model.calculate_tokens(X_input)
            num_input_tokens = token_dict["num_input_tokens"]
            num_output_tokens = token_dict["num_output_tokens"]
            total_input_tokens += num_input_tokens
            total_output_tokens += num_output_tokens
            total_tokens += num_input_tokens + num_output_tokens
            logger.debug(
                "Input tokens: %s | Output tokens: %s",
                num_input_tokens,
                num_output_tokens,
            )

        logger.info(
            f"Total tokens for the task {self.model.task_name} dataset {self.model.dataset_name}: {total_tokens}"
        )
        logger.info("Total input tokens: %s", total_input_tokens)
        logger.info("Total output tokens: %s", total_output_tokens)
        logger.info(
            "Average input tokens: %s", total_input_tokens / len(test_loader[0])
        )
        logger.info(
            "Average output tokens: %s", total_output_tokens / len(test_loader[0])
        )
        return total_tokens

    def evaluate_batched(self, test_loader: Any, save_report: bool = False) -> float:
        """Evaluates the model on a given test set in batches.

        Args:
            test_loader: Tuple of (X, y) test data in DataFrame form.
            save_report: Whether to save the evaluation report.

        Returns:
            The average validation loss across the test dataset.
        """
        NotImplementedError(
            "Batch evaluation is not implemented for Gemma3Model. Use evaluate_single instead."
        )

    def encode_prompt_target(
        self,
        prompt: str,
        target: str,
        max_len: int = 5000,
        add_special_tokens: bool = True,
    ) -> dict:
        """
        Tokenize and encode prompt and target into input_ids and labels for causal LM training.

        Args:
            prompt (str): The input prompt string.
            target (str): The target output string.
            max_len (int): The maximum length of the final sequence.
            add_special_tokens (bool): Whether to add special tokens during tokenization.

        Returns:
            dict: Dictionary containing input_ids, labels, and attention_mask.
        """
        # Tokenize prompt and target
        prompt_ids = self.model.tokenizer.encode(
            prompt, add_special_tokens=add_special_tokens
        )
        target_ids = self.model.tokenizer.encode(
            target, add_special_tokens=add_special_tokens
        )

        # Truncate from the start if too long
        input_ids = prompt_ids + target_ids
        if len(input_ids) > max_len:
            input_ids = input_ids[-max_len:]

        # Recompute where the target starts (after possible truncation of prompt)
        prompt_len = len(prompt_ids)
        total_len = len(input_ids)
        target_start_idx = max(0, total_len - len(target_ids))

        # Create labels: -100 for prompt, real target IDs for target
        labels = [-100] * target_start_idx + input_ids[target_start_idx:]

        # Create attention mask (1 for real tokens, 0 for padding)
        attention_mask = [1] * len(input_ids)

        assert len(input_ids) == len(
            labels
        ), f"input_ids and labels length mismatch: {len(input_ids)} vs {len(labels)}"

        return {
            "input_ids": torch.tensor(
                input_ids, dtype=torch.long, device=self.device
            ).unsqueeze(0),
            "labels": torch.tensor(
                labels, dtype=torch.long, device=self.device
            ).unsqueeze(0),
            "attention_mask": torch.tensor(
                attention_mask, dtype=torch.long, device=self.device
            ).unsqueeze(0),
        }<|MERGE_RESOLUTION|>--- conflicted
+++ resolved
@@ -421,12 +421,7 @@
                     )
 
                     optimizer.zero_grad()
-<<<<<<< HEAD
-                    outputs = self.gemma_model(
-=======
-                    # TODO: Should be optimized for diagnosis or probability -> need to adapt
                     outputs = self.llm_model(
->>>>>>> d45fc88c
                         input_ids=encoded["input_ids"].to(self.device),
                         attention_mask=encoded["attention_mask"].to(self.device),
                         labels=encoded["labels"].to(self.device),
