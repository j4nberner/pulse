--- conflicted
+++ resolved
@@ -498,15 +498,9 @@
             ).unsqueeze(0)
             target = torch.tensor(float(y_true), dtype=torch.float32).unsqueeze(0)
 
-<<<<<<< HEAD
             # Criterion not needed for LLM inference
             # loss = criterion(predicted_label, target)
             val_loss.append(np.nan)
-=======
-            #TODO: No needed most likely. Deactivated to avoid errors with nan values
-            # loss = criterion(predicted_label, target)
-            # val_loss.append(loss.item())
->>>>>>> 62331ed4
 
             if self.wandb:
                 wandb.log(
@@ -633,14 +627,9 @@
                 ).unsqueeze(0)
                 target = torch.tensor(float(y_true), dtype=torch.float32).unsqueeze(0)
 
-<<<<<<< HEAD
                 # Criterion not needed for LLM inference
                 # loss = criterion(predicted_label, target)
                 val_loss.append(np.nan)
-=======
-                # loss = criterion(predicted_label, target)
-                # val_loss.append(loss.item())
->>>>>>> 62331ed4
 
                 metrics_tracker.add_results(predicted_probability, y_true)
                 metrics_tracker.add_metadata_item(
