--- conflicted
+++ resolved
@@ -1,34 +1,29 @@
 import gc
-import json
 import logging
 import os
 import time
-from typing import Any, Dict, Optional
+from typing import TYPE_CHECKING, Any, Dict, Optional
 
 import joblib
 import numpy as np
-import psutil
 import torch
 import torch.nn as nn
 from peft import PromptTuningConfig, PromptTuningInit, TaskType, get_peft_model
 from torch.utils.data import DataLoader
-from transformers import AutoModelForCausalLM, AutoTokenizer, BitsAndBytesConfig
-<<<<<<< HEAD
-
-=======
->>>>>>> 9cf7de0d
+from transformers import AutoModelForCausalLM, AutoTokenizer
+
 import wandb
-from typing import TYPE_CHECKING
 
 if TYPE_CHECKING:
-    from src.models.agents.pulse_agent import PulseTemplateAgent
+    pass
+
 from src.eval.metrics import MetricsTracker
 from src.util.config_util import set_seeds
-<<<<<<< HEAD
-from src.util.model_util import extract_dict, prompt_template_hf, sys_msg_smpls
-=======
-from src.util.model_util import prompt_template_hf, parse_llm_output
->>>>>>> 9cf7de0d
+from src.util.model_util import (
+    parse_llm_output,
+    prompt_template_hf,
+    system_message_samples,
+)
 
 logger = logging.getLogger("PULSE_logger")
 
@@ -139,11 +134,7 @@
             # Load the weights into the model
             if hasattr(self, "load_state_dict"):
                 self.load_state_dict(state_dict, strict=False)
-<<<<<<< HEAD
                 self.is_loaded = True
-=======
-                logger.info("Model weights loaded successfully")
->>>>>>> 9cf7de0d
             else:
                 logger.warning(
                     "Model does not have load_state_dict method. Cannot load weights."
@@ -155,99 +146,6 @@
         else:
             logger.warning("Model type not recognized. Cannot load model weights.")
 
-<<<<<<< HEAD
-=======
-    def offload_model_to_cpu(self) -> None:
-        """Offloads the model from GPU memory (if applicable)."""
-        if self.type in ["convDL", "LLM"]:
-            # For PyTorch and LLM models
-            if self.type == "LLM":
-                free_mem = psutil.virtual_memory().available / (1024**2)  # in MB
-                model_size = (
-                    sum(p.numel() for p in self.model.parameters()) * 4 / (1024**2)
-                )  # float32 assumed
-                logger.debug(
-                    "CPU free memory: %.2f MB | Model size: %.2f MB",
-                    free_mem,
-                    model_size,
-                )
-                if free_mem < model_size * 1.2:  # safety margin
-                    logger.warning(
-                        "Not enough CPU memory to offload the model. Free: %.2f MB, Required: %.2f MB. Deleting from GPU only"
-                    )
-                    # Delete from GPU only
-                    del self.model
-                    gc.collect()
-                    torch.cuda.empty_cache()
-
-                else:
-                    # Check if only partially offloaded: if any parameter is still on CUDA, delete the model
-                    if any(p.device.type == "cuda" for p in self.model.parameters()):
-                        logger.warning(
-                            "Model is only partially offloaded. Deleting model from GPU."
-                        )
-                        del self.model
-                        gc.collect()
-                        torch.cuda.empty_cache()
-                    else:
-                        # Fully offload the model to CPU
-                        self.model.to("cpu")
-                        logger.info("LLM model offloaded to CPU memory")
-            else:
-                # TODO: implement for convDL models
-                # self.model.to("cpu")
-                pass
-            torch.cuda.empty_cache()
-            logger.info("Model offloaded from GPU memory")
-            self.is_loaded = False
-
-        elif self.type == "convML":
-            # Sklearn models are always on CPU
-            logger.info("Sklearn model is always on CPU; nothing to offload")
-        else:
-            logger.warning("Unknown model type; cannot offload")
-
-    def load_model_to_gpu(self) -> None:
-        """Loads the model to GPU memory (if applicable)."""
-        if self.type in ["convDL", "LLM"]:
-            # For PyTorch and LLM models
-            if torch.cuda.is_available():
-                device = getattr(self, "device", torch.device("cuda"))
-                if self.type == "LLM":
-                    torch.cuda.empty_cache()
-                    gc.collect()
-                    free_mem = torch.cuda.mem_get_info(device)[0] / (1024**2)  # in MB
-                    model_size = (
-                        sum(p.numel() for p in self.model.parameters()) * 4 / (1024**2)
-                    )  # float32 assumed
-                    logger.debug(
-                        "GPU free memory: %.2f MB | Model size: %.2f MB",
-                        free_mem,
-                        model_size,
-                    )
-                    if free_mem < model_size * 1.2:  # add a safety margin
-                        logger.warning(
-                            "Not enough GPU memory to load the model. Free: %.2f MB, Required: %.2f MB",
-                            free_mem,
-                            model_size,
-                        )
-                    self.model.to(device)
-                else:
-                    # For convDL models, load the model to the specified device
-                    # TODO: implement for convDL models
-                    pass
-                    # self.model.to(device)
-                logger.info("Model loaded to GPU memory")
-                self.is_loaded = True
-            else:
-                logger.warning("CUDA not available.")
-        elif self.type == "convML":
-            # Sklearn models cannot be loaded to GPU
-            pass
-        else:
-            logger.warning("Unknown model type; cannot load to GPU")
-
->>>>>>> 9cf7de0d
 
 class PulseLLMModel(PulseModel):
     """
@@ -281,12 +179,9 @@
         self.inference_only = self.mode == "inference"
 
         self.prompting_id = params.get("prompting_id", None)
-<<<<<<< HEAD
-        self.model_size_mb = None
-=======
         self.is_agent = False
         self.agent_instance = None
->>>>>>> 9cf7de0d
+        self.model_size_mb = None
 
     def load_model(self) -> None:
         """Loads the tokenizer and model weights."""
@@ -309,15 +204,10 @@
                     torch.bfloat16 if torch.cuda.is_available() else torch.float32
                 ),
             )
-            self.model_size_mb = (
-                sum(
-                    p.numel() * p.element_size() for p in self.model.parameters()
-                )
-                / (1024 * 1024)
-            )
-            logger.info(
-                "Model size: %.2f MB", self.model_size_mb
-            )
+            self.model_size_mb = sum(
+                p.numel() * p.element_size() for p in self.model.parameters()
+            ) / (1024 * 1024)
+            logger.info("Model size: %.2f MB", self.model_size_mb)
 
             # Apply tuning only in full training mode and if specified
             if not self.inference_only and self.params.get("tuning", False):
@@ -616,7 +506,6 @@
                     }
                 )
 
-
         metrics_tracker.log_metadata(save_to_file=self.save_metadata)
         metrics_tracker.summary = metrics_tracker.compute_overall_metrics()
         if save_report:
@@ -661,7 +550,7 @@
         verbose: int = self.params.get("verbose", 1)
         val_loss: list[float] = []
 
-        sys_msgs = sys_msg_smpls(task=self.task_name)
+        sys_msgs = system_message_samples(task=self.task_name)
 
         self.model.eval()
 
@@ -671,7 +560,9 @@
 
             for i, sys_msg in enumerate(sys_msgs):
                 # Standard inference for non-agent predictions
-                result_dict = self.generate(input_text=X_input, custom_system_message=sys_msg)
+                result_dict = self.generate(
+                    input_data=X_input, custom_system_message=sys_msg
+                )
 
                 generated_text = result_dict["generated_text"]
                 token_time = result_dict["token_time"]
@@ -835,7 +726,7 @@
     def _initialize_agent(self) -> None:
         """Initialize the agent instance based on prompting_id."""
         from src.models.agents import create_agent_instance
-        
+
         self.agent_instance = create_agent_instance(
             prompting_id=self.prompting_id,
             model=self,
@@ -844,7 +735,7 @@
             output_dir=getattr(self, "save_dir", None),
             metrics_tracker=None,  # Will be set in evaluate method
         )
-        
+
         if self.agent_instance:
             self.is_agent = True
         else:
