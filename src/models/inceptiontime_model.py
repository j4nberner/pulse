import logging
import os
from datetime import datetime
from typing import Any, Dict

import torch
import torch.nn as nn
import torch.nn.functional as F
import torch.optim as optim

import wandb
from src.eval.metrics import MetricsTracker
from src.models.pulse_model import PulseModel
from src.util.config_util import set_seeds
from src.util.model_util import (
    EarlyStopping,
    initialize_weights,
    prepare_data_for_model_convdl,
    save_torch_model,
)

# Set up logger
logger = logging.getLogger("PULSE_logger")


class InceptionTimeModel(PulseModel, nn.Module):
    """
    Implementation of InceptionTime deep learning model for time series classification.
    """

    class Inception(nn.Module):
        def __init__(self, in_channels, out_channels, kernel_sizes=[1, 3, 5]):
            super(InceptionTimeModel.Inception, self).__init__()
            self.bottleneck = nn.Conv1d(
                in_channels, out_channels, kernel_size=1, padding="same"
            )
            # Create convolutional layers based on provided kernel sizes
            self.conv_layers = nn.ModuleList()
            for k_size in kernel_sizes:
                self.conv_layers.append(
                    nn.Conv1d(
                        out_channels, out_channels, kernel_size=k_size, padding="same"
                    )
                )

            self.conv_pool = nn.Conv1d(
                in_channels, out_channels, kernel_size=1, padding="same"
            )
            self.pool = nn.MaxPool1d(kernel_size=3, stride=1, padding=1)

            # BatchNorm layer needs to account for all kernel paths plus the pooling path
            self.batch_norm = nn.BatchNorm1d(out_channels * (len(kernel_sizes) + 1))

        def forward(self, x):
            x0 = self.bottleneck(x)

            # Apply each conv layer to the bottleneck output
            conv_outputs = [conv(x0) for conv in self.conv_layers]

            # Add the pooling path
            pool_output = self.conv_pool(self.pool(x))

            # Concatenate all outputs
            out = torch.cat(conv_outputs + [pool_output], dim=1)

            out = self.batch_norm(out)
            out = F.leaky_relu(out)

            return out

    class Residual(nn.Module):
        def __init__(self, in_channels, out_channels):
            super(InceptionTimeModel.Residual, self).__init__()
            self.bottleneck = nn.Conv1d(
                in_channels, out_channels, kernel_size=1, padding="same"
            )
            self.batch_norm = nn.BatchNorm1d(out_channels)

        def forward(self, x, y):
            y = y + self.batch_norm(self.bottleneck(x))
            y = F.leaky_relu(y)
            return y

    class Lambda(nn.Module):
        def __init__(self, f):
            super(InceptionTimeModel.Lambda, self).__init__()
            self.f = f

        def forward(self, x):
            return self.f(x)

    def __init__(self, params: Dict[str, Any], **kwargs) -> None:
        """
        Initialize the InceptionTime model.

        Args:
            params: Dictionary of parameters from the config file.
            **kwargs: Additional keyword arguments.

        Raises:
            KeyError: If any required parameters are missing from the config.
        """
        model_name = kwargs.pop("model_name", "InceptiontimeModel")
        trainer_name = params["trainer_name"]
        super().__init__(
            model_name=model_name,
            params=params,
            trainer_name=trainer_name,
            **kwargs,
        )
        nn.Module.__init__(self)

        # Define required parameters based on InceptionTimeModel.yaml
        required_params = [
            "save_checkpoint_freq",
            "verbose",
            "num_epochs",
            "earlystopping_patience",
            "depth",
            "kernel_sizes",
            "dropout_rate",
            "optimizer_name",
            "learning_rate",
            "weight_decay",
            "grad_clip_max_norm",
            "scheduler_factor",
            "scheduler_patience",
            "scheduler_cooldown",
            "min_lr",
        ]

        self.check_required_params(params, required_params)

        # Log configuration details
        logger.info(
            "Initializing %s model with parameters: %s", self.model_name, self.params
        )

        # Network architecture parameters directly from params
        self.depth = self.params["depth"]
        self.kernel_sizes = self.params["kernel_sizes"]
        logger.debug("Using kernel sizes: %s for inception modules", self.kernel_sizes)
        self.dropout_rate = self.params["dropout_rate"]

        # These will be set in _init_model
        self.in_channels = None
        self.out_channels = None
        self.network = None
        # Store inception and residual modules separately
        self.inception_modules = nn.ModuleList()
        self.residual_connections = nn.ModuleDict()

        # Initialize early stopping
        self.early_stopping = EarlyStopping(
            patience=self.params["earlystopping_patience"], verbose=True
        )

        # Initialize the model architecture
        self._init_model()

    def _init_model(self) -> None:
        """
        Initialize the InceptionTime network architecture with placeholder values.
        The actual input shape will be determined when data is prepared.
        """
        set_seeds(self.params["random_seed"])

        # Just set up placeholder values (num_channels will be determined after data preparation)
        self._configure_channels(num_channels=1)

        # The network will be built in create_network_with_input_shape when we know the actual shape
        self.network = None

    def _configure_channels(self, num_channels: int) -> None:
        """
        Configure the channel dimensions for the InceptionTime network.

        Args:
            num_channels: Number of input channels
        """
        # Calculate number of paths in each inception block
        num_paths_per_block = len(self.kernel_sizes) + 1  # kernels + pooling path

        # Reset channel configurations
        self.in_channels = [num_channels]  # First layer input is data channels
        self.out_channels = [min(256, num_channels)]  # First layer output channels

        # Configure channel dimensions for each layer
        for i in range(1, self.depth):
            # Input to this layer is the concatenated output from previous layer
            prev_out = self.out_channels[i - 1]
            prev_in = prev_out * num_paths_per_block

            self.in_channels.append(prev_in)

            # Determine output channels based on depth position
            if i < self.depth // 3:
                self.out_channels.append(prev_out)  # Same as previous
            elif i < 2 * self.depth // 3:
                self.out_channels.append(max(prev_out // 2, 32))  # Half, min 32
            else:
                self.out_channels.append(max(prev_out // 2, 16))  # Half, min 16

    def create_network_with_input_shape(self, num_channels: int) -> None:
        """
        Update the model architecture based on the actual input shape.

        Args:
            num_channels: Number of input channels from the data
        """
        set_seeds(self.params["random_seed"])
<<<<<<< HEAD
=======
        
>>>>>>> 9cf7de0d
        # Reset inception and residual modules
        self.inception_modules = nn.ModuleList()
        self.residual_connections = nn.ModuleDict()

        # Reconfigure channel dimensions using the helper method
        self._configure_channels(num_channels)

        # Calculate output channels for each inception block based on kernel sizes
        # Each kernel size contributes one path, plus there's one pooling path
        num_paths_per_block = len(self.kernel_sizes) + 1

        # Build inception modules with residual connections
        for d in range(self.depth):
            self.inception_modules.append(
                self.Inception(
                    in_channels=self.in_channels[d],
                    out_channels=self.out_channels[d],
                    kernel_sizes=self.kernel_sizes,
                )
            )
            if d % 3 == 2 and d >= 2:  # Add residual connection every 3rd block
                self.residual_connections[str(d)] = self.Residual(
                    in_channels=self.out_channels[d - 2] * num_paths_per_block,
                    out_channels=self.out_channels[d] * num_paths_per_block,
                )

        # Add global average pooling and fully connected layers
        self.global_avg_pool = self.Lambda(lambda x: torch.mean(x, dim=-1))
        self.dropout1 = nn.Dropout(self.dropout_rate)
        # Update FC layer input size to account for variable number of paths
        self.fc1 = nn.Linear(num_paths_per_block * self.out_channels[-1], 64)
        self.relu1 = nn.LeakyReLU()
        self.dropout2 = nn.Dropout(self.dropout_rate)
        self.fc2 = nn.Linear(64, 16)
        self.relu2 = nn.LeakyReLU()
        self.output = nn.Linear(16, 1)

        # Clear the network attribute
        self.network = None

        # Initialize weights with Xavier initialization
        self.apply(initialize_weights)

    def forward(self, x):
        """
        Forward pass through the network with optimized residual connection handling.
        """
        # Use a fixed-size list to track only the outputs needed for residual connections
        # We only need to remember the last 3 outputs (for the residual connections)
        recent_outputs = [None, None, None]

        # Process through inception modules with residual connections
        for i, inception_module in enumerate(self.inception_modules):
            # Apply inception module
            x = inception_module(x)

            # Apply residual connection if needed
            if str(i) in self.residual_connections and recent_outputs[0] is not None:
                # Only use residual connection if we have a valid tensor
                residual_input = recent_outputs[0]  # first element is oldest
                residual_module = self.residual_connections[str(i)]
                x = residual_module(residual_input, x)

            # Shift outputs window and store current output (circular buffer style)
            recent_outputs.pop(0)  # Remove oldest output
<<<<<<< HEAD
            recent_outputs.append(x.clone())# Add current output
=======
            recent_outputs.append(x.clone())  # Add current output
>>>>>>> 9cf7de0d

        # Apply final layers
        x = self.global_avg_pool(x)
        x = self.dropout1(x)
        x = self.fc1(x)
        x = self.relu1(x)
        x = self.dropout2(x)
        x = self.fc2(x)
        x = self.relu2(x)
        x = self.output(x)

        return x

    def evaluate(self, data_loader, save_report=False):
        """
        Evaluate the model on the specified data loader.
        Args:
            data_loader: DataLoader for evaluation data.
            save_report: Whether to save the evaluation report.
        """
        metrics_tracker = MetricsTracker(
            self.model_name,
            self.task_name,
            self.dataset_name,
            self.save_dir,
        )
        self.eval()

        # Track both batches and per-batch metrics for logging
        batch_metrics = []

        # Get the configured converter
        converter = prepare_data_for_model_convdl(
            data_loader,
            self.params,
            architecture_type=self.params.get("architecture_type", "CNN"),
            task_name=self.task_name,
        )

        # Load model from pretrained state if available and not in training mode
        if self.pretrained_model_path and self.mode != "train":
            # Configure the model input size based on the data
            features, _ = next(iter(data_loader))
            transformed_features = converter.convert_batch_to_3d(features)
            input_dim = transformed_features.shape[1]  # num_channels
            self.input_size = input_dim
            self.create_network_with_input_shape(input_dim)
            self.load_model_weights(self.pretrained_model_path)

        # Move model to device
        self.to(self.device)

        with torch.no_grad():
            for batch_idx, (features, labels) in enumerate(data_loader):
                # Convert features for the model
                features = converter.convert_batch_to_3d(features)
                features, labels = (
                    features.to(self.device),
                    labels.to(self.device).float(),
                )

                # Forward pass
                outputs = self(features)

                # Get predictions (sigmoid for binary classification)
                probs = torch.sigmoid(outputs).squeeze()
                preds = (probs >= 0.5).int()

                # Calculate batch accuracy for logging
                batch_accuracy = (preds == labels).sum().item() / labels.size(0)
                batch_metrics.append(batch_accuracy)

                # Log batch progress if verbose
                if self.params["verbose"] == 2 or (
                    self.params["verbose"] == 1 and batch_idx % 100 == 0
                ):
                    logger.info(
                        "Evaluating batch %d/%d: Accuracy = %.4f",
                        batch_idx + 1,
                        len(data_loader),
                        batch_accuracy,
                    )
                metadata_dict = {
                    "batch": batch_idx,
                    "prediction": outputs.cpu().numpy(),
                    "label": labels.cpu().numpy(),
                    "age": features[:, 0, 0].cpu().numpy(),
                    "sex": features[:, 0, 1].cpu().numpy(),
                    "height": features[:, 0, 2].cpu().numpy(),
                    "weight": features[:, 0, 3].cpu().numpy(),
                }
                # Append results to metrics tracker
                metrics_tracker.add_results(outputs.cpu().numpy(), labels.cpu().numpy())
                metrics_tracker.add_metadata_item(metadata_dict)

        # Calculate and log metrics
        metrics_tracker.summary = metrics_tracker.compute_overall_metrics()
        if save_report:
            # Calculate and log metrics
            metrics_tracker.log_metadata(True)
            metrics_tracker.save_report()

        # Log results to console
        logger.info("Test evaluation completed for %s", self.model_name)
        logger.info("Test metrics: %s", metrics_tracker.summary)
        logger.info(
            "Average batch accuracy: %.4f", sum(batch_metrics) / len(batch_metrics)
        )

        # Log all metrics to wandb if enabled
        if self.wandb:
            # Create a dictionary with all metrics
            wandb_metrics = {f"test_{k}": v for k, v in metrics_tracker.summary.items()}
            # Add average batch accuracy
            wandb_metrics["test_avg_batch_accuracy"] = sum(batch_metrics) / len(
                batch_metrics
            )
            # Log all metrics at once
            wandb.log(wandb_metrics)


class InceptionTimeTrainer:
    """
    Trainer class for InceptionTime models.

    This class handles the training workflow for InceptionTime models
    including data preparation, training, evaluation and saving.
    """

    def __init__(self, model, train_loader, val_loader):
        """
        Initialize the InceptionTime trainer.

        Args:
            model: The GRU model to train.
            train_loader: DataLoader for training data.
            val_loader: DataLoader for validation data.
        """
        self.model = model
        self.params = model.params
        self.device = torch.device("cuda" if torch.cuda.is_available() else "cpu")
        self.train_loader = train_loader
        self.val_loader = val_loader
        self.wandb = self.model.wandb
        self.task_name = self.model.task_name
        self.dataset_name = self.model.dataset_name
        set_seeds(self.model.params["random_seed"])

        # Create model save directory and checkpoint subdirectory if it doesn't exist
        self.model_save_dir = os.path.join(model.save_dir, "Models")
        os.makedirs(self.model_save_dir, exist_ok=True)
        self.checkpoint_path = os.path.join(self.model_save_dir, "Checkpoints")
        os.makedirs(os.path.join(self.model_save_dir, "Checkpoints"), exist_ok=True)
        self.save_checkpoint_freq = self.params["save_checkpoint_freq"]

        # Log which task is being processed
        if self.task_name:
            logger.info("Preparing InceptionTime model for task: %s", self.task_name)

        # Data preparation
        self._prepare_data()

        # Set criterion after calculating class weights for imbalanced datasets
        self.pos_weight = self.train_loader.dataset.pos_weight
        self.criterion = nn.BCEWithLogitsLoss(
            pos_weight=torch.tensor([self.pos_weight]).to(self.device)
        )
        logger.info(
            "Using criterion: %s with class weight adjustment",
            self.criterion.__class__.__name__,
        )

        # Initialize optimizer based on config
        self.optimizer_name = self.params["optimizer_name"]
        lr = self.params["learning_rate"]
        weight_decay = self.params["weight_decay"]

        if self.optimizer_name == "adam":
            self.optimizer = optim.Adam(
                self.model.parameters(), lr=lr, weight_decay=weight_decay
            )
        elif self.optimizer_name == "adamw":
            self.optimizer = optim.AdamW(
                self.model.parameters(), lr=lr, weight_decay=weight_decay
            )
        elif self.optimizer_name == "sgd":
            self.optimizer = optim.SGD(
                self.model.parameters(), lr=lr, weight_decay=weight_decay
            )
        logger.info("Using optimizer: %s", self.optimizer.__class__.__name__)

        # Initialize scheduler
        self.scheduler = optim.lr_scheduler.ReduceLROnPlateau(
            self.optimizer,
            mode="min",
            factor=self.params["scheduler_factor"],
            patience=self.params["scheduler_patience"],
            cooldown=self.params["scheduler_cooldown"],
            min_lr=self.params["min_lr"],
        )

        # Try to load the model weights if they exist
        if self.model.pretrained_model_path:
            try:
                self.model.load_model_weights(self.model.pretrained_model_path)
                logger.info(
                    "Pretrained model weights loaded successfully from %s",
                    self.model.pretrained_model_path,
                )
            except Exception as e:
                logger.warning(
                    "Failed to load pretrained model weights: %s. Defaulting to random initialization.",
                    str(e),
                )

    def _prepare_data(self):
        """Prepare data for InceptionTime by getting a configured converter."""
        set_seeds(self.model.params["random_seed"])

        # Get the configured converter
        self.converter = prepare_data_for_model_convdl(
            self.train_loader,
            self.params,
            architecture_type=self.params.get("architecture_type", "CNN"),
            task_name=self.task_name,
        )

        # To identify num_channels: Get a sample batch and transform using the converter
        features, _ = next(iter(self.train_loader))
        transformed_features = self.converter.convert_batch_to_3d(features)

        # Get the number of channels from the transformed features
        num_channels = transformed_features.shape[
            1
        ]  # CNN models (batch_size, num_channels, time_steps), RNN models (batch_size, time_steps, num_features)

        # Update model architecture with correct shape
        self.model.create_network_with_input_shape(num_channels)
        logger.info(self.model)
        logger.info(
            "Input shape to model (after transformation): %s",
            transformed_features.shape,
        )
        logger.info(
            "Model architecture initialized with %d input channels", num_channels
        )

    def train(self):
        """Training loop."""
        set_seeds(self.model.params["random_seed"])

        # Move to GPU if available
        self.model.to(self.device)
        self.criterion.to(self.device)

        logger.info("Starting training on device: %s", self.device)

        for epoch in range(self.params["num_epochs"]):
            early_stopped = self.train_epoch(epoch, verbose=self.params["verbose"])

            # Check if early stopping was triggered
            if early_stopped:
                logger.info("Early stopping triggered after %d epochs", epoch + 1)
                break  # Exit the training loop

            # Save checkpoint periodically
            if (
                self.save_checkpoint_freq > 0
                and (epoch + 1) % self.save_checkpoint_freq == 0
            ):
                checkpoint_name = f"{self.model.model_name}_epoch_{epoch + 1}"
                save_torch_model(checkpoint_name, self.model, self.checkpoint_path)

        logger.info("Training completed.")

        # After training loop, load best model weights and save final model
        self.model.early_stopping.load_best_model(self.model)
        model_save_name = f"{self.model.model_name}_{self.task_name}_{self.dataset_name}_{datetime.now().strftime('%Y%m%d_%H%M%S')}"
        save_torch_model(model_save_name, self.model, self.model_save_dir)

    def train_epoch(self, epoch: int, verbose: int = 1) -> None:
        """
        Trains the model for one epoch.

        Args:
            epoch (int): Current epoch number.
            verbose (int): Verbosity level (0, 1, or 2).

        Returns:
            Boolean indicating if early stopping was triggered
        """
        self.model.train()
        train_loss = 0.0
        running_loss = 0.0

        for batch_idx, (features, labels) in enumerate(self.train_loader):
            features = self.converter.convert_batch_to_3d(features)
            features, labels = features.to(self.device), labels.to(self.device).float()
            # Log device information for the first batch
            if batch_idx == 0:
                logger.debug("Training batch on device: %s", features.device)

            # Forward pass
            self.optimizer.zero_grad()
            outputs = self.model(features)
            loss = self.criterion(outputs.squeeze(), labels.squeeze())

            # Backward pass, gradient clipping and optimize
            loss.backward()
            max_norm = self.params["grad_clip_max_norm"]
            total_norm = torch.nn.utils.clip_grad_norm_(
                self.model.parameters(), max_norm=max_norm
            )
            if total_norm > max_norm:
                logger.info("Gradient norm %.4f clipped to %.4f", total_norm, max_norm)
            self.optimizer.step()

            train_loss += loss.item()
            running_loss += loss.item()  # Add to running loss

            # Reporting based on verbosity
            if verbose == 2 or (verbose == 1 and batch_idx % 100 == 99):
                loss_value = running_loss / (100 if verbose == 1 else 1)
                logger.info(
                    "Epoch %d, Batch %d/%d: Loss = %.4f",
                    epoch + 1,
                    batch_idx + 1,
                    len(self.train_loader),
                    loss_value,
                )

                if self.wandb:
                    wandb.log({"train_loss": loss_value})

                running_loss = 0.0  # Reset running loss after logging

        # Calculate average loss for the epoch
        avg_train_loss = train_loss / len(self.train_loader)

        # Validation phase
        val_loss = self._validate()

        # Update learning rate
        self.scheduler.step(val_loss)

        # Log progress
        logger.info(
            "Epoch %d/%d - Train Loss: %.4f, Val Loss: %.4f, LR: %.6f",
            epoch + 1,
            self.params["num_epochs"],
            avg_train_loss,
            val_loss,
            self.optimizer.param_groups[0]["lr"],
        )

        # Log to WandB if enabled
        if self.wandb:
            wandb.log(
                {
                    "epoch": epoch + 1,
                    "train_loss": avg_train_loss,
                    "val_loss": val_loss,
                    "learning_rate": self.optimizer.param_groups[0]["lr"],
                }
            )

        # Check early stopping
        self.model.early_stopping(val_loss, self.model)
        if self.model.early_stopping.early_stop:
            return True  # Return True to indicate early stopping was triggered
        return False  # Return False if early stopping was not triggered

    def _validate(self):
        """Validate the model and return validation loss."""
        self.model.eval()
        val_loss = 0.0

        with torch.no_grad():
            for features, labels in self.val_loader:
                features = self.converter.convert_batch_to_3d(features)

                features, labels = (
                    features.to(self.device),
                    labels.to(self.device).float(),
                )
                outputs = self.model(features)
                loss = self.criterion(outputs.squeeze(), labels.squeeze())
                val_loss += loss.item()

        return val_loss / len(self.val_loader)<|MERGE_RESOLUTION|>--- conflicted
+++ resolved
@@ -12,12 +12,9 @@
 from src.eval.metrics import MetricsTracker
 from src.models.pulse_model import PulseModel
 from src.util.config_util import set_seeds
-from src.util.model_util import (
-    EarlyStopping,
-    initialize_weights,
-    prepare_data_for_model_convdl,
-    save_torch_model,
-)
+from src.util.model_util import (EarlyStopping, initialize_weights,
+                                 prepare_data_for_model_convdl,
+                                 save_torch_model)
 
 # Set up logger
 logger = logging.getLogger("PULSE_logger")
@@ -209,10 +206,6 @@
             num_channels: Number of input channels from the data
         """
         set_seeds(self.params["random_seed"])
-<<<<<<< HEAD
-=======
-        
->>>>>>> 9cf7de0d
         # Reset inception and residual modules
         self.inception_modules = nn.ModuleList()
         self.residual_connections = nn.ModuleDict()
@@ -278,11 +271,7 @@
 
             # Shift outputs window and store current output (circular buffer style)
             recent_outputs.pop(0)  # Remove oldest output
-<<<<<<< HEAD
-            recent_outputs.append(x.clone())# Add current output
-=======
             recent_outputs.append(x.clone())  # Add current output
->>>>>>> 9cf7de0d
 
         # Apply final layers
         x = self.global_avg_pool(x)
