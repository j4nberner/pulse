import torch
import torch.nn as nn
import torch.optim as optim
import torch.nn.functional as F
import numpy as np
import logging
from collections import OrderedDict
from typing import Dict, Any, List, Optional
import wandb
import os

from src.models.pulsetemplate_model import PulseTemplateModel
from src.util.model_util import (save_torch_model, prepare_data_for_model_dl)
from src.eval.metrics import MetricsTracker

# Set up logger
logger = logging.getLogger("PULSE_logger")


class InceptionTimeModel(PulseTemplateModel, nn.Module):
    """
    Implementation of InceptionTime deep learning model for time series classification.
    """

    class Inception(nn.Module):
        def __init__(self, in_channels, out_channels):
            super(InceptionTimeModel.Inception, self).__init__()
            self.bottleneck = nn.Conv1d(
                in_channels, out_channels, kernel_size=1, padding="same"
            )
            self.conv1 = nn.Conv1d(
                out_channels, out_channels, kernel_size=1, padding="same"
            )
            self.conv2 = nn.Conv1d(
                out_channels, out_channels, kernel_size=3, padding="same"
            )
            self.conv3 = nn.Conv1d(
                out_channels, out_channels, kernel_size=5, padding="same"
            )

            self.conv_pool = nn.Conv1d(
                in_channels, out_channels, kernel_size=1, padding="same"
            )
            self.pool = nn.MaxPool1d(kernel_size=3, stride=1, padding=1)

            self.batch_norm = nn.BatchNorm1d(out_channels * 4)

        def forward(self, x):
            x0 = self.bottleneck(x)
            x1 = self.conv1(x0)
            x2 = self.conv2(x0)
            x3 = self.conv3(x0)
            x4 = self.conv_pool(self.pool(x))

            out = torch.cat([x1, x2, x3, x4], dim=1)
            out = self.batch_norm(out)
            out = F.leaky_relu(out)

            return out

    class Residual(nn.Module):
        def __init__(self, in_channels, out_channels):
            super(InceptionTimeModel.Residual, self).__init__()
            self.bottleneck = nn.Conv1d(
                in_channels, out_channels, kernel_size=1, padding="same"
            )
            self.batch_norm = nn.BatchNorm1d(out_channels)

        def forward(self, x, y):
            y = y + self.batch_norm(self.bottleneck(x))
            y = F.leaky_relu(y)
            return y

    class Lambda(nn.Module):
        def __init__(self, f):
            super(InceptionTimeModel.Lambda, self).__init__()
            self.f = f

        def forward(self, x):
            return self.f(x)

    class EarlyStopping:
        def __init__(self, patience=5, verbose=False, delta=0):
            self.patience = patience
            self.verbose = verbose
            self.counter = 0
            self.early_stop = False
            self.best_val_loss = float("inf")
            self.delta = delta
            self.best_state_dict = None

        def __call__(self, val_loss, model):
            if val_loss > self.best_val_loss - self.delta:
                self.counter += 1
                if self.verbose:
                    logger.info(f"EarlyStopping counter: {self.counter} out of {self.patience}")
                if self.counter >= self.patience:
                    self.early_stop = True
            else:
                self.save_checkpoint(val_loss, model)
                self.counter = 0

        def save_checkpoint(self, val_loss, model):
            if self.verbose:
                logger.info(
                    f"Validation loss decreased ({self.best_val_loss:.6f} --> {val_loss:.6f}). Saving model state..."
                )
            self.best_state_dict = model.state_dict().copy()
            self.best_val_loss = val_loss

    def __init__(self, params: Dict[str, Any], **kwargs) -> None:
        """
        Initialize the InceptionTime model.

        Args:
            params: Dictionary of parameters from the config file.
            **kwargs: Additional keyword arguments.

        Raises:
            KeyError: If any required parameters are missing from the config.
        """
        # Validate trainer_name in params
        if "trainer_name" not in params:
            raise KeyError("Required parameter 'trainer_name' not found in config")

        # Use the class name as model_name if not provided in params
        self.model_name = params.get(
            "model_name", self.__class__.__name__.replace("Model", "")
        )
        self.trainer_name = params["trainer_name"]
        super().__init__(self.model_name, self.trainer_name, params=params)
        nn.Module.__init__(self)

        # Define required parameters based on InceptionTimeModel.yaml
        required_params = [
<<<<<<< HEAD
            'save_checkpoint_freq',
            'verbose',
            'num_epochs',
            'patience',
            'depth',
            'dropout_rate',
            'optimizer_name',
            'learning_rate',
            'weight_decay',
            'factor',
            'min_lr'   
=======
            "save_checkpoint_freq",
            "verbose",
            "num_epochs",
            "patience",
            "use_cuda",
            "depth",
            "dropout_rate",
            "optimizer_name",
            "learning_rate",
            "weight_decay",
            "factor",
            "min_lr",
>>>>>>> 0881e4d8
        ]

        # Check if all required parameters exist in config
        missing_params = [param for param in required_params if param not in params]
        if missing_params:
            raise KeyError(f"Required parameters missing from config: {missing_params}")

        # Extract parameters from config
        self.params = params

        # Log configuration details
        logger.info(
            f"Initializing {self.model_name} model with parameters: {self.params}"
        )

        # Set the model save directory
        self.save_dir = kwargs.get("output_dir", f"{os.getcwd()}/output")

        # Check if wandb is enabled
        self.wandb = kwargs.get("wandb", False)

        # Network architecture parameters directly from params
        self.depth = self.params["depth"]
        self.dropout_rate = self.params["dropout_rate"]

        # These will be set in _init_model
        self.in_channels = None
        self.out_channels = None
        self.network = None

        # Initialize early stopping
        self.early_stopping = self.EarlyStopping(
            patience=self.params["patience"], verbose=True
        )

        # Initialize the model architecture
        self._init_model()

    def _init_model(self) -> None:
        """
        Initialize the InceptionTime network architecture with placeholder values.
        The actual input shape will be determined when data is prepared.
        """
        # Just set up placeholder values (num_channels will be determined after data preparation)
        self._configure_channels(num_channels=1)

        # The network will be built in create_network_with_input_shape when we know the actual shape
        self.network = None

    def _configure_channels(self, num_channels: int) -> None:
        """
        Configure the channel dimensions for the InceptionTime network.

        Args:
            num_channels: Number of input channels
        """
        # Reset channel configurations
        self.in_channels = [num_channels]
        self.out_channels = [min(256, num_channels)]

        # Configure channel dimensions for each layer
        for i in range(1, self.depth):
            prev_out = self.out_channels[i - 1]
            if i < self.depth // 3:
                self.in_channels.append(prev_out * 4)
                self.out_channels.append(prev_out)
            elif i < 2 * self.depth // 3:
                self.in_channels.append(prev_out * 4)
                self.out_channels.append(max(prev_out // 2, 32))
            else:
                self.in_channels.append(prev_out * 4)
                self.out_channels.append(max(prev_out // 2, 16))

    def create_network_with_input_shape(self, num_channels: int) -> None:
        """
        Update the model architecture based on the actual input shape.

        Args:
            num_channels: Number of input channels from the data
        """

        # Reconfigure channel dimensions using the helper method
        self._configure_channels(num_channels)

        # Store inception and residual modules separately
        self.inception_modules = nn.ModuleList()
        self.residual_connections = {}

        # Build inception modules with residual connections
        for d in range(self.depth):
            self.inception_modules.append(
                self.Inception(
                    in_channels=self.in_channels[d], out_channels=self.out_channels[d]
                )
            )
            if d % 3 == 2 and d >= 2:  # Add residual connection every 3rd block
                self.residual_connections[d] = self.Residual(
                    in_channels=self.out_channels[d - 2] * 4,
                    out_channels=self.out_channels[d] * 4,
                )

        # Add global average pooling and fully connected layers
        self.global_avg_pool = self.Lambda(lambda x: torch.mean(x, dim=-1))
        self.dropout1 = nn.Dropout(self.dropout_rate)
        self.fc1 = nn.Linear(4 * self.out_channels[-1], 64)
        self.relu1 = nn.LeakyReLU()
        self.dropout2 = nn.Dropout(self.dropout_rate)
        self.fc2 = nn.Linear(64, 16)
        self.relu2 = nn.LeakyReLU()
        self.output = nn.Linear(16, 1)

        # Clear the network attribute
        self.network = None

        # If available, load presaved model weights from path (specified in config)
        # TODO: implement loading model weights logic
        # self.model.load_model_weights()

    def forward(self, x):
        """
        Forward pass through the network with manual residual connection handling.
        """
        # Store outputs for residual connections
        layer_outputs = []

        # Process through inception modules with residual connections
        for i in range(len(self.inception_modules)):
            # Store input for residual connection
            if i > 0 and i % 3 == 0:
                residual_input = layer_outputs[i - 3]

            # Apply inception module
            x = self.inception_modules[i](x)
            layer_outputs.append(x)

            # Apply residual connection if needed
            if i in self.residual_connections:
                residual_module = self.residual_connections[i]
                x = residual_module(layer_outputs[i - 2], x)
                layer_outputs[i] = x  # Update current output

        # Apply final layers
        x = self.global_avg_pool(x)
        x = self.dropout1(x)
        x = self.fc1(x)
        x = self.relu1(x)
        x = self.dropout2(x)
        x = self.fc2(x)
        x = self.relu2(x)
        x = self.output(x)

        return x

    def set_trainer(self, trainer_name, train_loader, val_loader, test_loader):
        """
        Set the trainer for the model.

        Args:
            trainer_name: Name of the trainer.
            train_loader: DataLoader for training data.
            val_loader: DataLoader for validation data.

        Returns:
            None
        """
        self.trainer = InceptionTimeTrainer(self, train_loader, val_loader, test_loader)


class InceptionTimeTrainer:
    """
    Trainer class for InceptionTime models.

    This class handles the training workflow for InceptionTime models
    including data preparation, training, evaluation and saving.
    """

    def __init__(self, model, train_loader, val_loader, test_loader):
        """
        Initialize the InceptionTime trainer.
        
        Args:
            model: The GRU model to train.
            train_loader: DataLoader for training data.
            val_loader: DataLoader for validation data.
            test_loader: DataLoader for testing data.
        """
        self.model = model
        self.params = model.params
        self.device = torch.device("cuda" if torch.cuda.is_available() else "cpu")
        self.train_loader = train_loader
        self.val_loader = val_loader
        self.test_loader = test_loader
        self.wandb = self.model.wandb
        self.task_name = self.model.task_name
        self.dataset_name = self.model.dataset_name

        # Create model save directory and checkpoint subdirectory if it doesn't exist
        self.model_save_dir = os.path.join(model.save_dir, "Models")
        os.makedirs(self.model_save_dir, exist_ok=True)
        self.checkpoint_path = os.path.join(self.model_save_dir, "Checkpoints")
        os.makedirs(os.path.join(self.model_save_dir, "Checkpoints"), exist_ok=True)
        self.save_checkpoint_freq = self.params["save_checkpoint_freq"]

        # Log which task is being processed
        if self.task_name:
            logger.info(f"Preparing InceptionTime model for task: {self.task_name}")

        # Data preparation
        self._prepare_data()

        # Initialize optimizer based on config
        self.optimizer_name = self.params["optimizer_name"]
        lr = self.params["learning_rate"]
        weight_decay = self.params["weight_decay"]

        if self.optimizer_name == "adam":
            self.optimizer = optim.Adam(
                self.model.parameters(), lr=lr, weight_decay=weight_decay
            )
        elif self.optimizer_name == "adamw":
            self.optimizer = optim.AdamW(
                self.model.parameters(), lr=lr, weight_decay=weight_decay
            )
        elif self.optimizer_name == "sgd":
            self.optimizer = optim.SGD(
                self.model.parameters(), lr=lr, weight_decay=weight_decay
            )

        # Set criterion after calculating class weights for imbalanced datasets
        self.pos_weight = self._calculate_pos_weight()
        self.criterion = nn.BCEWithLogitsLoss(pos_weight=torch.tensor([self.pos_weight]).to(self.device))

        logger.info(f"Using optimizer: {self.optimizer.__class__.__name__}")
        logger.info(f"Using criterion: {self.criterion.__class__.__name__} with class weight adjustment")

        # Initialize scheduler
        factor = self.params["factor"]
        patience = self.params["patience"]
        min_lr = self.params["min_lr"]
        self.scheduler = optim.lr_scheduler.ReduceLROnPlateau(
            self.optimizer, mode="min", factor=factor, patience=patience, min_lr=min_lr
        )

    def _prepare_data(self):
        """Prepare data for InceptionTime by getting a configured converter."""

        # Get the configured converter
        self.converter = prepare_data_for_model_dl(
            self.train_loader,
            self.params,
            model_name=self.model.model_name,
            task_name=self.task_name,
        )

        # To identify num_channels: Get a sample batch and transform using the converter
        features, _ = next(iter(self.train_loader))
        transformed_features = self.converter.convert_batch_to_3d(features)

        # Get the number of channels from the transformed features
        num_channels = transformed_features.shape[
            1
        ]  # CNN models (batch_size, num_channels, time_steps), RNN models (batch_size, time_steps, num_features)

        # Update model architecture with correct shape
        self.model.create_network_with_input_shape(num_channels)

        logger.info(
            f"Input shape to model (after transformation): {transformed_features.shape}"
        )
        logger.info(
            f"Model architecture initialized with {num_channels} input channels"
        )

    def _calculate_pos_weight(self):
        """Calculate positive class weight for imbalanced data."""
        try:
            all_labels = []
            for _, labels in self.train_loader:
                all_labels.extend(labels.cpu().numpy().flatten())
            
            all_labels = np.array(all_labels)
            neg_count = np.sum(all_labels == 0)
            pos_count = np.sum(all_labels == 1)
            
            if pos_count == 0:
                logger.warning("No positive samples found, using pos_weight=1.0")
                return 1.0
                
            weight = neg_count / pos_count
            logger.info(f"Class imbalance - Neg: {neg_count}, Pos: {pos_count}, Weight: {weight}")
            return weight
            
        except Exception as e:
            logger.error(f"Error calculating class weights: {e}")
            return 1.0
        
    def train(self):
        """Training loop."""

        # Move to GPU if available
        self.model.to(self.device)
        self.criterion.to(self.device)

        # Initialize metrics tracking dictionary (not used for earlystopping, logging or wandb)
        self.metrics = {"train_loss": [], "val_loss": []}

        logger.info(f"Starting training on device: {self.device}")

        for epoch in range(self.params["num_epochs"]):
            early_stopped = self.train_epoch(epoch, verbose=self.params["verbose"])

            # Check if early stopping was triggered
            if early_stopped:
                logger.info(f"Early stopping triggered after {epoch+1} epochs")
                break  # Exit the training loop

            # Save checkpoint periodically
            if (
                self.save_checkpoint_freq > 0
                and (epoch + 1) % self.save_checkpoint_freq == 0
            ):
                checkpoint_name = f"{self.model.model_name}_epoch_{epoch + 1}"
                save_torch_model(checkpoint_name, self.model, self.checkpoint_path)

        logger.info("Training completed.")

        # After training loop, load best model weights and save final model
        if self.model.early_stopping.best_state_dict:
            self.model.load_state_dict(self.model.early_stopping.best_state_dict)
        save_torch_model(f"{self.model.model_name}", self.model, self.model_save_dir)

        # Evaluate the model on the testing set
        # TODO: How does this fit into the benchmark_models.py?
        self.evaluate()

    def train_epoch(self, epoch: int, verbose: int = 1) -> None:
        """
        Trains the model for one epoch.

        Args:
            epoch (int): Current epoch number.
            verbose (int): Verbosity level (0, 1, or 2).
        
        Returns:
            Boolean indicating if early stopping was triggered
        """
        self.model.train()
        train_loss = 0.0

        for batch_idx, (features, labels) in enumerate(self.train_loader):
            features = self.converter.convert_batch_to_3d(features)
            features, labels = features.to(self.device), labels.to(self.device).float()

            # Forward pass
            self.optimizer.zero_grad()
            outputs = self.model(features)
            loss = self.criterion(outputs.squeeze(), labels.squeeze())

            # Backward pass and optimize
            loss.backward()
            self.optimizer.step()

            train_loss += loss.item()

            # Log progress for each batch if verbose=2, or every 100 batches if verbose=1
            if verbose == 2 or verbose == 1 and batch_idx % 100 == 0:
                logger.info(f"Epoch {epoch+1}, Batch {batch_idx+1}/{len(self.train_loader)}, Loss: {loss.item():.4f}")
        
        # Calculate average loss for the epoch
        avg_train_loss = train_loss / len(self.train_loader)
        self.metrics["train_loss"].append(avg_train_loss)

        # Validation phase
        val_loss = self._validate()
        self.metrics["val_loss"].append(val_loss)

        # Update learning rate
        # TODO: Lakmal will give feedback on whether to use val_loss or train_loss for learning rate update
        self.scheduler.step(val_loss)

        # Log progress
        logger.info(
            f"Epoch {epoch+1}/{self.params["num_epochs"]} - "
            f"Train Loss: {avg_train_loss:.4f}, "
            f"Val Loss: {val_loss:.4f}, "
            f"LR: {self.optimizer.param_groups[0]['lr']:.6f}"
        )
        
        # Log to WandB if enabled
        if self.wandb:
            wandb.log(
                {
                    "epoch": epoch + 1,
                    "train_loss": avg_train_loss,
                    "val_loss": val_loss,
                    "learning_rate": self.optimizer.param_groups[0]["lr"],
                }
            )
<<<<<<< HEAD

        # Check early stopping
        self.model.early_stopping(val_loss, self.model)
        if self.model.early_stopping.early_stop:
            return True # Return True to indicate early stopping was triggered
        return False # Return False if early stopping was not triggered
=======

            # Log to WandB if enabled
            if self.wandb:
                wandb.log(
                    {
                        "epoch": epoch + 1,
                        "train_loss": avg_train_loss,
                        "val_loss": val_loss,
                        "learning_rate": self.optimizer.param_groups[0]["lr"],
                    }
                )

            # Check early stopping
            self.model.early_stopping(val_loss, self.model)
            if self.model.early_stopping.early_stop:
                return True  # Return True to indicate early stopping was triggered
            return False  # Return False if early stopping was not triggered
>>>>>>> 0881e4d8

    def _validate(self):
        """Validate the model and return validation loss."""
        self.model.eval()
        val_loss = 0.0

        with torch.no_grad():
            for features, labels in self.val_loader:
                features = self.converter.convert_batch_to_3d(features)

                features, labels = (
                    features.to(self.device),
                    labels.to(self.device).float(),
                )
                outputs = self.model(features)
                loss = self.criterion(outputs.squeeze(), labels.squeeze())
                val_loss += loss.item()

        return val_loss / len(self.val_loader)

    def evaluate(self):
<<<<<<< HEAD
        """
        Evaluate the model on the test set with comprehensive metrics.
        Logs all metrics to wandb and returns the results.
        """
        metrics_tracker = MetricsTracker(self.model.model_name, self.model.save_dir)
=======
        """Evaluate the model on the specified data loader."""
        metrics_tracker = MetricsTracker(
            self.model.model_name,
            self.model.task_name,
            self.model.dataset_name,
            self.model.save_dir,
        )
>>>>>>> 0881e4d8
        self.model.eval()
        
        # Track both batches and per-batch metrics for logging
        batch_metrics = []
        
        with torch.no_grad():
            for batch_idx, (features, labels) in enumerate(self.test_loader):
                # Convert features for the model
                features = self.converter.convert_batch_to_3d(features)
                features, labels = features.to(self.device), labels.to(self.device).float()
                
                # Forward pass
                outputs = self.model(features)
<<<<<<< HEAD
                
                # Get predictions (sigmoid for binary classification)
                probs = torch.sigmoid(outputs).squeeze()
                preds = (probs >= 0.5).int()
                
                # Calculate batch accuracy for logging
                batch_accuracy = (preds == labels).sum().item() / labels.size(0)
                batch_metrics.append(batch_accuracy)
=======
                _, predicted = torch.max(outputs.data, 1)

                accuracy = (predicted == labels).sum().item() / labels.size(0)

                # Append results to metrics tracker
                metrics_tracker.add_results(
                    predicted.cpu().numpy(), labels.cpu().numpy()
                )
                if self.params["verbose"] == 2 or (
                    self.params["verbose"] == 1 and batch_idx % 10 == 9
                ):
                    logger.info(
                        f"Evaluating batch {batch_idx + 1}: " f"Accuracy = {accuracy}"
                    )

                    if self.wandb:
                        wandb.log({"accuracy": accuracy})
>>>>>>> 0881e4d8

                # Add results to metrics tracker
                metrics_tracker.add_results(preds.cpu().numpy(), labels.cpu().numpy())
                
                # Log batch progress if verbose
                if self.params["verbose"] == 2 or (self.params["verbose"] == 1 and batch_idx % 100 == 0):
                    logger.info(f"Evaluating batch {batch_idx+1}/{len(self.test_loader)}: Accuracy = {batch_accuracy:.4f}")
        
        # Calculate comprehensive metrics
        metrics_tracker.summary = metrics_tracker.compute_overall_metrics()
        metrics_tracker.save_report()
        
        # Log results to console
        logger.info(f"Test evaluation completed for {self.model.model_name}")
        logger.info(f"Test metrics: {metrics_tracker.summary}")
        logger.info(f"Average batch accuracy: {sum(batch_metrics)/len(batch_metrics):.4f}")
        
        # Log all metrics to wandb if enabled
        if self.wandb:
            # Create a dictionary with all metrics
            wandb_metrics = {f"test_{k}": v for k, v in metrics_tracker.summary.items()}
            # Add average batch accuracy
            wandb_metrics["test_avg_batch_accuracy"] = sum(batch_metrics)/len(batch_metrics)
            # Log all metrics at once
            wandb.log(wandb_metrics)<|MERGE_RESOLUTION|>--- conflicted
+++ resolved
@@ -133,7 +133,6 @@
 
         # Define required parameters based on InceptionTimeModel.yaml
         required_params = [
-<<<<<<< HEAD
             'save_checkpoint_freq',
             'verbose',
             'num_epochs',
@@ -145,20 +144,6 @@
             'weight_decay',
             'factor',
             'min_lr'   
-=======
-            "save_checkpoint_freq",
-            "verbose",
-            "num_epochs",
-            "patience",
-            "use_cuda",
-            "depth",
-            "dropout_rate",
-            "optimizer_name",
-            "learning_rate",
-            "weight_decay",
-            "factor",
-            "min_lr",
->>>>>>> 0881e4d8
         ]
 
         # Check if all required parameters exist in config
@@ -424,13 +409,9 @@
 
         # Update model architecture with correct shape
         self.model.create_network_with_input_shape(num_channels)
-
-        logger.info(
-            f"Input shape to model (after transformation): {transformed_features.shape}"
-        )
-        logger.info(
-            f"Model architecture initialized with {num_channels} input channels"
-        )
+    
+        logger.info(f"Input shape to model (after transformation): {transformed_features.shape}")
+        logger.info(f"Model architecture initialized with {num_channels} input channels")
 
     def _calculate_pos_weight(self):
         """Calculate positive class weight for imbalanced data."""
@@ -557,32 +538,12 @@
                     "learning_rate": self.optimizer.param_groups[0]["lr"],
                 }
             )
-<<<<<<< HEAD
 
         # Check early stopping
         self.model.early_stopping(val_loss, self.model)
         if self.model.early_stopping.early_stop:
             return True # Return True to indicate early stopping was triggered
         return False # Return False if early stopping was not triggered
-=======
-
-            # Log to WandB if enabled
-            if self.wandb:
-                wandb.log(
-                    {
-                        "epoch": epoch + 1,
-                        "train_loss": avg_train_loss,
-                        "val_loss": val_loss,
-                        "learning_rate": self.optimizer.param_groups[0]["lr"],
-                    }
-                )
-
-            # Check early stopping
-            self.model.early_stopping(val_loss, self.model)
-            if self.model.early_stopping.early_stop:
-                return True  # Return True to indicate early stopping was triggered
-            return False  # Return False if early stopping was not triggered
->>>>>>> 0881e4d8
 
     def _validate(self):
         """Validate the model and return validation loss."""
@@ -604,13 +565,6 @@
         return val_loss / len(self.val_loader)
 
     def evaluate(self):
-<<<<<<< HEAD
-        """
-        Evaluate the model on the test set with comprehensive metrics.
-        Logs all metrics to wandb and returns the results.
-        """
-        metrics_tracker = MetricsTracker(self.model.model_name, self.model.save_dir)
-=======
         """Evaluate the model on the specified data loader."""
         metrics_tracker = MetricsTracker(
             self.model.model_name,
@@ -618,7 +572,6 @@
             self.model.dataset_name,
             self.model.save_dir,
         )
->>>>>>> 0881e4d8
         self.model.eval()
         
         # Track both batches and per-batch metrics for logging
@@ -632,7 +585,6 @@
                 
                 # Forward pass
                 outputs = self.model(features)
-<<<<<<< HEAD
                 
                 # Get predictions (sigmoid for binary classification)
                 probs = torch.sigmoid(outputs).squeeze()
@@ -641,25 +593,6 @@
                 # Calculate batch accuracy for logging
                 batch_accuracy = (preds == labels).sum().item() / labels.size(0)
                 batch_metrics.append(batch_accuracy)
-=======
-                _, predicted = torch.max(outputs.data, 1)
-
-                accuracy = (predicted == labels).sum().item() / labels.size(0)
-
-                # Append results to metrics tracker
-                metrics_tracker.add_results(
-                    predicted.cpu().numpy(), labels.cpu().numpy()
-                )
-                if self.params["verbose"] == 2 or (
-                    self.params["verbose"] == 1 and batch_idx % 10 == 9
-                ):
-                    logger.info(
-                        f"Evaluating batch {batch_idx + 1}: " f"Accuracy = {accuracy}"
-                    )
-
-                    if self.wandb:
-                        wandb.log({"accuracy": accuracy})
->>>>>>> 0881e4d8
 
                 # Add results to metrics tracker
                 metrics_tracker.add_results(preds.cpu().numpy(), labels.cpu().numpy())
@@ -668,7 +601,7 @@
                 if self.params["verbose"] == 2 or (self.params["verbose"] == 1 and batch_idx % 100 == 0):
                     logger.info(f"Evaluating batch {batch_idx+1}/{len(self.test_loader)}: Accuracy = {batch_accuracy:.4f}")
         
-        # Calculate comprehensive metrics
+        # Calculate and log metrics
         metrics_tracker.summary = metrics_tracker.compute_overall_metrics()
         metrics_tracker.save_report()
         
@@ -678,6 +611,7 @@
         logger.info(f"Average batch accuracy: {sum(batch_metrics)/len(batch_metrics):.4f}")
         
         # Log all metrics to wandb if enabled
+        # TODO: is this now implemented in the MetricsTracker class?
         if self.wandb:
             # Create a dictionary with all metrics
             wandb_metrics = {f"test_{k}": v for k, v in metrics_tracker.summary.items()}
