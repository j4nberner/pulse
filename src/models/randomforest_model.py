from typing import Dict, Any, Optional
import logging
import numpy as np
from sklearn.ensemble import RandomForestClassifier

from src.models.pulsetemplate_model import PulseTemplateModel
from src.eval.metrics import rmse
import psutil
import os
import sys

logger = logging.getLogger("PULSE_logger")


class RandomForestModel(PulseTemplateModel):
    """
    Implementation of RandomForest model for classification and regression tasks.

    Attributes:
        model: The trained RandomForest model.
        model_type: Type of the model ('classifier' or 'regressor').
        params: Parameters used for the model.
    """

    def __init__(self, params: Dict[str, Any], **kwargs) -> None:
        """
        Initialize the RandomForest model.

        Args:
            params: Dictionary of parameters from the config file.

        Raises:
            KeyError: If any required parameters are missing from the config.
        """
        # For trainer_name we still require it to be explicitly in the params
        if "trainer_name" not in params:
            raise KeyError("Required parameter 'trainer_name' not found in config")

        # Use the class name as model_name if not provided in params
        model_name = params.get(
            "model_name", self.__class__.__name__.replace("Model", "")
        )
        trainer_name = params["trainer_name"]
        super().__init__(model_name, trainer_name)

        # Define all required scikit-learn RandomForest parameters
        required_rf_params = [
<<<<<<< HEAD
            "n_estimators", "n_jobs", "max_depth", 
            "min_samples_split", "min_samples_leaf", "max_features",
            "bootstrap", "oob_score", "random_state", "verbose",
            "criterion", "max_leaf_nodes", "min_impurity_decrease",
            "max_samples", "class_weight", "ccp_alpha"
=======
            "n_estimators",
            "n_jobs",
            "max_depth",
            "min_samples_split",
            "min_samples_leaf",
            "max_features",
            "bootstrap",
            "oob_score",
            "random_state",
            "verbose",
>>>>>>> c17b2eeb
        ]

        # Check if all required RandomForest parameters exist in config
        missing_params = [param for param in required_rf_params if param not in params]
        if missing_params:
            raise KeyError(
                f"Required RandomForest parameters missing from config: {missing_params}"
            )

        # Extract RandomForest parameters from config
        rf_params = {param: params[param] for param in required_rf_params}

        # Log the parameters being used
        logger.info(f"Initializing RandomForest with parameters: {rf_params}")

        # Initialize the RandomForest model with parameters from config
        self.model = RandomForestClassifier(**rf_params)

    def set_trainer(self, trainer_name, train_dataloader, test_dataloader):
        """
        Set the trainer for the model.

        Args:
            trainer_name: Name of the trainer.
            train_dataloader: DataLoader for training data.
            test_dataloader: DataLoader for testing data.
        """
        if trainer_name == "RandomForestTrainer":
            self.trainer = RandomForestTrainer(self, train_dataloader, test_dataloader)
        else:
            raise ValueError(f"Trainer {trainer_name} not supported for RandomForest.")


class RandomForestTrainer:
    """
    Trainer class for RandomForest models.

    This class handles the training workflow for RandomForest models
    including data preparation, model training, evaluation and saving.
    """

    def __init__(self, model, train_dataloader, test_dataloader) -> None:
        """
        Initialize the RandomForest trainer.

        Args:
            model: The RandomForest model to train.
            train_dataloader: DataLoader for training data.
            test_dataloader: DataLoader for testing data.
        """
        self.model = model
        self.train_dataloader = train_dataloader
        self.test_dataloader = test_dataloader

    def train(self):
        """Train the RandomForest model using the provided data loaders."""
        logger.info("Starting training process for RandomForest model...")

        # Extract data from dataloader
        X_train, y_train = [], []
        X_test, y_test = [], []

        for batch in self.train_dataloader:
            features, labels = batch
            # Convert PyTorch tensors to NumPy arrays
            X_train.extend(features.numpy())
            y_train.extend(labels.numpy().squeeze())

        for batch in self.test_dataloader:
            features, labels = batch
            X_test.extend(features.numpy())
            y_test.extend(labels.numpy().squeeze())

        # Convert lists to numpy arrays (necessary after extend)
        X_train = np.array(X_train)
        y_train = np.array(y_train)
        X_test = np.array(X_test)
        y_test = np.array(y_test)

        # Log shapes before model training (after conversion)
        logger.info(f"Before RandomForest training - X_train shape: {X_train.shape}, y_train shape: {y_train.shape}")
        logger.info(f"Before RandomForest training - X_test shape: {X_test.shape}, y_test shape: {y_test.shape}")

        # Log dataset sizes
        logger.info(
            f"Training on {len(X_train)} samples, testing on {len(X_test)} samples"
        )

        # dummy training loop
        self.model.model.fit(X_train, y_train)
        logger.info("RandomForest model trained successfully.")

        # Evaluate the model
        y_pred = self.model.model.predict(X_test)
        rmse_score = rmse(y_test, y_pred)
        logger.info("RMSE: %f", rmse_score)<|MERGE_RESOLUTION|>--- conflicted
+++ resolved
@@ -45,24 +45,11 @@
 
         # Define all required scikit-learn RandomForest parameters
         required_rf_params = [
-<<<<<<< HEAD
             "n_estimators", "n_jobs", "max_depth", 
             "min_samples_split", "min_samples_leaf", "max_features",
             "bootstrap", "oob_score", "random_state", "verbose",
             "criterion", "max_leaf_nodes", "min_impurity_decrease",
             "max_samples", "class_weight", "ccp_alpha"
-=======
-            "n_estimators",
-            "n_jobs",
-            "max_depth",
-            "min_samples_split",
-            "min_samples_leaf",
-            "max_features",
-            "bootstrap",
-            "oob_score",
-            "random_state",
-            "verbose",
->>>>>>> c17b2eeb
         ]
 
         # Check if all required RandomForest parameters exist in config
