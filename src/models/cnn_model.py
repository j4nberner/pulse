from datetime import datetime
from typing import Dict, Any
import logging
import numpy as np
import os
import torch.nn as nn
import torch.optim as optim
import torch
import wandb
from src.models.pulsetemplate_model import PulseTemplateModel
from src.util.model_util import (
    save_torch_model,
    prepare_data_for_model_dl,
)
from src.eval.metrics import MetricsTracker

logger = logging.getLogger("PULSE_logger")
# TODO: testloader namen ändern


class CNNModel(PulseTemplateModel, nn.Module):
    def __init__(self, params: Dict[str, Any], **kwargs) -> None:
        """
        Initialize the CNN model.

        Args:
            params (Dict[str, Any]): Configuration parameters for the model.
            **kwargs: Additional keyword arguments.
        """
        # For trainer_name we still require it to be explicitly in the params
        if "trainer_name" not in params:
            raise KeyError("Required parameter 'trainer_name' not found in config")

        # Use the class name as model_name if not provided in params
        self.model_name = params.get(
            "model_name", self.__class__.__name__.replace("Model", "")
        )
        self.trainer_name = params["trainer_name"]
        super().__init__(self.model_name, self.trainer_name, params=params)
        nn.Module.__init__(self)

        # Set the model save directory
        self.save_dir = kwargs.get(f"output_dir", f"{os.getcwd()}/output")

        # Define all required parameters
        required_params = [
            "num_inputs",
            "output_shape",
            "kernel_size",
            "pool_size",
            "learning_rate",
            "num_epochs",
            "save_checkpoint",
            "verbose",
        ]

        # Check if wandb is enabled and set up
        self.wandb = kwargs.get("wandb", False)

        # Check if all required parameters exist in config
        missing_params = [param for param in required_params if param not in params]
        if missing_params:
            raise KeyError(f"Required parameters missing from config: {missing_params}")

        # Extract parameters from config
        self.params = params  # {param: params[param] for param in required_params}

        # Log the parameters being used
        logger.info(f"Initializing CNN with parameters: {self.params}")

        # Set the number of channels based on the input shape
        if params["preprocessing_advanced"]["windowing"]["enabled"]:
            self.params["num_channels"] = params["preprocessing_advanced"]["windowing"][
                "data_window"
            ]
        else:
            self.params["num_channels"] = 1  # Default to 1 channel for 1 timestamp

        self._init_model()

    def _init_model(self) -> None:
        """
        Initialize the CNN model.

        """

        # -------------------------Define layers-------------------------
        self.conv1 = nn.Conv1d(
            in_channels=self.params["num_channels"],
            out_channels=self.params["num_channels"] * 4,
            kernel_size=self.params["kernel_size"],
            stride=1,
            padding=self.params["kernel_size"] // 2,
        )
        self.bn1 = nn.BatchNorm1d(self.params["num_channels"] * 4)
        self.leaky_relu = nn.ReLU()
        self.pool1 = nn.MaxPool1d(kernel_size=self.params["pool_size"])

        self.conv2 = nn.Conv1d(
            in_channels=self.params["num_channels"] * 4,
            out_channels=self.params["num_channels"] * 2,
            kernel_size=3,
            padding=1,
        )
        self.bn2 = nn.BatchNorm1d(self.params["num_channels"] * 2)
        self.conv3 = nn.Conv1d(
            in_channels=self.params["num_channels"] * 2,
            out_channels=self.params["num_channels"] * 1,
            kernel_size=5,
            padding=1,
        )
        self.bn3 = nn.BatchNorm1d(self.params["num_channels"] * 1)
        self.pool = nn.MaxPool1d(kernel_size=self.params["pool_size"])
        self.dropout = nn.Dropout(0.5)

        # Fully connected layer
        pooled_size = (self.params["num_inputs"] // self.params["pool_size"]) // 2
        # TODO: use pooled_size when input is fixed. hardcoded for now...
        self.fc1 = nn.Linear(
            self.params["num_channels"] * 49,
            self.params["num_channels"] * 49 // 2,
        )
        self.fc2 = nn.Linear(
            self.params["num_channels"] * 1 * 49 // 2,
            self.params["output_shape"],
        )
        # -------------------------Define layers-------------------------

    def configurechannels(self):
        """
        Configure the number of input channels for the model based on the input shape.
        This method is called after the Trainer has loaded the correct data shape.
        It sets the number of channels based on the input shape and the windowing configuration.
        """

    def forward(self, x: torch.Tensor) -> torch.Tensor:
        """
        Forward pass through the CNN model.

        Args:
            x (torch.Tensor): Input tensor of shape [batch_size, num_inputs, seq_length]

        Returns:
            torch.Tensor: Output tensor of shape [batch_size, output_shape]


        """
        x = self.leaky_relu(self.bn1(self.conv1(x)))
        x = self.leaky_relu(self.bn2(self.conv2(x)))
        x = self.leaky_relu(self.bn3(self.conv3(x)))
        x = self.pool(x)
        x = x.view(x.size(0), -1)  # Flatten
        x = self.dropout(x)
        x = self.leaky_relu(self.fc1(x))
        x = self.fc2(x)
        return x

    def set_trainer(
        self, trainer_name: str, train_loader, val_loader, test_loader
    ) -> None:
        """
        Sets the trainer for the CNN model.

        Args:
            trainer_name (str): The name of the trainer to be used.
            train_loader: The DataLoader object for the training dataset.
            test_loader: The DataLoader object for the testing dataset.

        Returns:
            None
        """
        self.trainer = CNNTrainer(
            self, train_loader, val_loader, test_loader
        )


class CNNTrainer:
    """Trainer for the CNN model."""

    def __init__(self, cnn_model, train_loader, val_loader, test_loader):
        self.model = cnn_model
        self.params = cnn_model.params
        self.device = torch.device("cuda" if torch.cuda.is_available() else "cpu")
        self.train_loader = train_loader
        self.val_loader = val_loader
        self.test_loader = test_loader
        self.optimizer = optim.Adam(self.model.parameters())
        self.criterion = nn.BCEWithLogitsLoss()
        self.wandb = self.model.wandb
        self.model_save_dir = os.path.join(cnn_model.save_dir, "Models")
        self.task_name = self.model.task_name
        self.dataset_name = self.model.dataset_name

        # Log optimizer and criterion
        logger.info(f"Using optimizer: {self.optimizer.__class__.__name__}")
        logger.info(f"Using criterion: {self.criterion.__class__.__name__}")

        # Create model save directory if it doesn't exist
        os.makedirs(self.model_save_dir, exist_ok=True)

        # Data preparation
        # TODO: this function will be updated
        batch, channel_dim = self._prepare_data()

        # Update the model input shape based on the data
        cnn_model.params["num_channels"] = channel_dim
        cnn_model._init_model()

        # Try to load the model weights if they exist
        if cnn_model.pretrained_model_path:
            try:
                cnn_model.load_model_weights(cnn_model.pretrained_model_path)
            except Exception as e:
                logger.warning(
                    "Failed to load pretrained model weights: %s. Defaulting to random initialization.",
                    str(e),
                )

    def train(self):
        """Training loop."""
        save_checkpoint = self.params["save_checkpoint"]
        num_epochs = self.params["num_epochs"]
        verbose = self.params.get("verbose", 1)

        # Move to GPU if available
        self.model.to(self.device)
        self.criterion.to(self.device)

        logger.info("Starting training...")
        for epoch in range(num_epochs):
            self.train_epoch(epoch, verbose)
            logger.info(f"Epoch {epoch + 1} finished")
            # Save checkpoint every epoch
            checkpoint_name = f"{self.model.model_name}_epoch_{epoch + 1}"
            checkpoint_path = os.path.join(self.model_save_dir, "Checkpoints")
            if save_checkpoint != 0 and epoch % save_checkpoint == 0:
                save_torch_model(checkpoint_name, self.model, checkpoint_path)

            logger.info("Training finished.")
            self.evaluate(self.val_loader)
        save_torch_model(
            self.model.model_name, self.model, self.model_save_dir
        )  # Save the final model

    def train_epoch(self, epoch: int, verbose: int = 1) -> None:
        """
        Trains the model for one epoch.

        Args:
            epoch (int): Current epoch number.
            verbose (int): Verbosity level (0, 1, or 2).
        """
        self.model.train()
        running_loss = 0.0

        for i, (inputs, labels) in enumerate(self.train_loader):
            inputs = self.converter.convert_batch_to_3d(inputs)

            inputs, labels = (
                inputs.to(self.device),
                labels.to(self.device).float(),
            )

            self.optimizer.zero_grad()
            outputs = self.model(inputs)
            loss = self.criterion(outputs, labels)
            loss.backward()
            self.optimizer.step()

            running_loss += loss.item()
            if verbose == 2 or (verbose == 1 and i % 10 == 9):
                logger.info(
                    f"Epoch {epoch + 1}, Batch {i + 1}: Loss = {running_loss / (10 if self.params.get('verbose', 1) == 1 else 1):.4f}"
                )
                if self.wandb:
                    wandb.log(
                        {
                            "loss": running_loss
                            / (10 if self.params.get("verbose", 1) == 1 else 1)
                        }
                    )
                if verbose == 1:
                    running_loss = 0.0

    def evaluate(self):
        """Evaluates the model on the validation set."""
        metrics_tracker = MetricsTracker(self.model.model_name, self.model.save_dir)
        verbose = self.params.get("verbose", 1)
        self.model.eval()

        with torch.no_grad():
            for batch, (inputs, labels) in enumerate(self.test_loader):
                inputs = self.converter.convert_batch_to_3d(inputs)
                inputs, labels = inputs.to(self.device), labels.to(self.device)

                outputs = self.model(inputs)
                _, predicted = torch.max(outputs.data, 1)

                accuracy = (predicted == labels).sum().item() / labels.size(0)

                # Append results to metrics tracker
                metrics_tracker.add_results(
                    predicted.cpu().numpy(), labels.cpu().numpy()
                )
                if verbose == 2 or (verbose == 1 and batch % 10 == 9):
                    logger.info(
                        f"Evaluating batch {batch + 1}: " f"Accuracy = {accuracy}"
                    )

                    if self.wandb:
                        wandb.log({"accuracy": accuracy})

        # Calculate and log metrics
        metrics_tracker.summary = metrics_tracker.compute_overall_metrics()
        metrics_tracker.save_report()

    def _prepare_data(self):
<<<<<<< HEAD
        """
        Prepare data for InceptionTime by ensuring it's in 3D format.
        """
        # Use the utility function from model_util.py
        data_prep_result = prepare_data_for_model_dl(
            self.train_dataloader, self.params, model_name=self.model.model_name
        )

        # Extract results
        self.reshape_needed = data_prep_result["reshape_needed"]
        self.convert_method = data_prep_result["convert_method"]
        self.converter = data_prep_result["converter"]

        # Log input data shape
        logger.info(f"Input data shape: {data_prep_result['data_shape']}")
        return data_prep_result["data_shape"]

    # TODO: Move this to a separate function in model_util.py
    def _transform_features(self, features):
        """Transform features to the correct format for the model."""
        # Apply the appropriate conversions
        if hasattr(self, "convert_method") and self.convert_method == "windowed_to_3d":
            features = self.converter.convert_batch_to_3d(features)
            features = features.permute(0, 2, 1)

        elif hasattr(self, "reshape_needed") and self.reshape_needed:
            # InceptionTime always uses CNN format (batch, channels, time_steps)
            features = features.unsqueeze(1)  # Add time dimension

        return features
=======
        """Prepare data for InceptionTime by getting a configured converter."""

        # Get the configured converter
        self.converter = prepare_data_for_model_dl(
            self.train_loader, 
            self.params, 
            model_name=self.model.model_name,
            task_name=self.task_name
        )
>>>>>>> 94509719
<|MERGE_RESOLUTION|>--- conflicted
+++ resolved
@@ -169,9 +169,7 @@
         Returns:
             None
         """
-        self.trainer = CNNTrainer(
-            self, train_loader, val_loader, test_loader
-        )
+        self.trainer = CNNTrainer(self, train_loader, val_loader, test_loader)
 
 
 class CNNTrainer:
@@ -315,45 +313,12 @@
         metrics_tracker.save_report()
 
     def _prepare_data(self):
-<<<<<<< HEAD
-        """
-        Prepare data for InceptionTime by ensuring it's in 3D format.
-        """
-        # Use the utility function from model_util.py
-        data_prep_result = prepare_data_for_model_dl(
-            self.train_dataloader, self.params, model_name=self.model.model_name
-        )
-
-        # Extract results
-        self.reshape_needed = data_prep_result["reshape_needed"]
-        self.convert_method = data_prep_result["convert_method"]
-        self.converter = data_prep_result["converter"]
-
-        # Log input data shape
-        logger.info(f"Input data shape: {data_prep_result['data_shape']}")
-        return data_prep_result["data_shape"]
-
-    # TODO: Move this to a separate function in model_util.py
-    def _transform_features(self, features):
-        """Transform features to the correct format for the model."""
-        # Apply the appropriate conversions
-        if hasattr(self, "convert_method") and self.convert_method == "windowed_to_3d":
-            features = self.converter.convert_batch_to_3d(features)
-            features = features.permute(0, 2, 1)
-
-        elif hasattr(self, "reshape_needed") and self.reshape_needed:
-            # InceptionTime always uses CNN format (batch, channels, time_steps)
-            features = features.unsqueeze(1)  # Add time dimension
-
-        return features
-=======
         """Prepare data for InceptionTime by getting a configured converter."""
 
         # Get the configured converter
         self.converter = prepare_data_for_model_dl(
-            self.train_loader, 
-            self.params, 
+            self.train_loader,
+            self.params,
             model_name=self.model.model_name,
-            task_name=self.task_name
-        )
->>>>>>> 94509719
+            task_name=self.task_name,
+        )