--- conflicted
+++ resolved
@@ -212,7 +212,9 @@
         self.model.params["num_channels"] = num_channels
         self.model._init_model()
 
-        logger.info(f"Input shape to model (after transformation): {transformed_features.shape}")
+        logger.info(
+            f"Input shape to model (after transformation): {transformed_features.shape}"
+        )
 
         # Try to load the model weights if they exist
         if self.model.pretrained_model_path:
@@ -240,12 +242,9 @@
             val_loss = self.evaluate(self.val_loader)  # Evaluate on validation set
             self.early_stopping(val_loss, self.model)
             if self.early_stopping.early_stop:
-<<<<<<< HEAD
-=======
                 logger.info(
                     f"Early stopping triggered at epoch {epoch + 1}. Stopping training."
                 )
->>>>>>> df042604
                 break
 
         self.early_stopping.load_best_model(self.model)  # Load the best model
