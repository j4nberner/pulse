from .simpledl_model import SimpleDLModel  # Placeholder for actual model class
from .randomforest_model import RandomForestModel
from .xgboost_model import XGBoostModel
from .lightgbm_model import LightGBMModel
from .cnn_model import CNNModel
<<<<<<< HEAD
from .inceptiontime_model import InceptionTimeModel
=======
from .lstm_model import LSTMModel
>>>>>>> 3ebba8fe


model_cls_name_dict = {
    "RandomForest": RandomForestModel,
    "CNNModel": CNNModel,
    "XGBoost": XGBoostModel,
    "LightGBM": LightGBMModel,
<<<<<<< HEAD
    "InceptionTimeModel": InceptionTimeModel
=======
    "LSTMModel": LSTMModel,
>>>>>>> 3ebba8fe
}


def get_model_class(model_name: str):
    """
    Get the model class based on the model name.

    Args:
        model_name (str): The name of the model.

    Returns:
        class: The corresponding model class.
    """
    if model_name in model_cls_name_dict:
        return model_cls_name_dict[model_name]
    else:
        raise ValueError(f"Model {model_name} not found.")<|MERGE_RESOLUTION|>--- conflicted
+++ resolved
@@ -3,11 +3,8 @@
 from .xgboost_model import XGBoostModel
 from .lightgbm_model import LightGBMModel
 from .cnn_model import CNNModel
-<<<<<<< HEAD
+from .lstm_model import LSTMModel
 from .inceptiontime_model import InceptionTimeModel
-=======
-from .lstm_model import LSTMModel
->>>>>>> 3ebba8fe
 
 
 model_cls_name_dict = {
@@ -15,11 +12,8 @@
     "CNNModel": CNNModel,
     "XGBoost": XGBoostModel,
     "LightGBM": LightGBMModel,
-<<<<<<< HEAD
+    "LSTMModel": LSTMModel,
     "InceptionTimeModel": InceptionTimeModel
-=======
-    "LSTMModel": LSTMModel,
->>>>>>> 3ebba8fe
 }
 
 
