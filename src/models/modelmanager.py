import sys
from typing import List, Dict, Any
import logging
import torch
from torch import nn
import os

from . import get_model_class

# Set up logger
logger = logging.getLogger("PULSE_logger")


class ModelManager:
    """Manages all models for ICU predictions. Loading, Api-Access, and Saving."""

    def __init__(self, models: Dict, **kwargs) -> None:
        """
        Initialize the ModelManager with model names. Verifies model attributes.
        Converts model names to model objects with specified parameters.

        Args:
            models: List of model configurations.
        """
        self.pipelines = {}
        self.models = {}
        if not models:
            logger.error("No models specified.")
            sys.exit()

        self.wandb = kwargs.get("wandb", False)
        self.output_dir = kwargs.get("output_dir", "")
        self.model_configs = models
        self.models = self._prepare_models(models)

    def _prepare_models(self, model_configs: Dict) -> List[Any]:
        """
        Checks model configurations and converts them to actual model objects.

        Args:
            model_configs: List of model configurations.

        Returns:
            List[Any]: List of instantiated model objects.
        """
        logger.info("Preparing %d models...", len(model_configs))
        prepared_models = []

        for _, config in model_configs.items():
            model_name = config.get("name")
            if not model_name:
                logger.error("Model name is required.")
                continue

            try:
                logger.info(
                    "---------------Preparing model '%s'---------------", model_name
                )
<<<<<<< HEAD
                # Create model instance from configuration. Associate trainer with model.
                model_cls = get_model_class(model_name)
                model = model_cls(
                    config.get("params", {}),
                    wandb=self.wandb.get("enabled", False),
                    output_dir=self.output_dir,
                )  # Pass parameters to model constructor

                # TODO: set in model file
                # # Load model weights if path is specified
                # if config.get("pretrained_model_path", None):
                #     try:
                #         model.load_model_weights(config["pretrained_model_path"])
                #         logger.info(
                #             "Loaded pretrained model weights from %s",
                #             config["pretrained_model_path"],
                #         )
                #     except Exception as e:
                #         logger.warning(
                #             "Failed to load pretrained model weights from %s: %s. Defaulting to random initialization.",
                #             config["pretrained_model_path"],
                #             str(e),
                #         )

=======
                model = self._create_model_from_config(config)
>>>>>>> 94509719
                prepared_models.append(model)
                logger.info("Model '%s' prepared successfully", model_name)
            except Exception as e:
                logger.error("Failed to prepare model '%s': %s", model_name, str(e))

        if not prepared_models:
            logger.error("No valid models could be prepared.")
            sys.exit(1)

        return prepared_models
        
    def _create_model_from_config(self, config: Dict) -> Any:
        """
        Create a fresh model instance from a configuration.
        
        Args:
            config: Model configuration dictionary
            
        Returns:
            A new model instance
        """
        model_name = config.get("name")
        # Create model instance from configuration
        model_cls = get_model_class(model_name)
        model = model_cls(
            config.get("params", {}),
            wandb=self.wandb.get("enabled", False),
            output_dir=self.output_dir,
        )
        
        # Load model weights if path is specified
        if config.get("pretrained_model_path", None):
            try:
                model.load_model_weights(config["pretrained_model_path"])
                logger.info(
                    "Loaded pretrained model weights from %s",
                    config["pretrained_model_path"],
                )
            except Exception as e:
                logger.warning(
                    "Failed to load pretrained model weights from %s: %s. Defaulting to random initialization.",
                    config["pretrained_model_path"],
                    str(e),
                )
                
        return model
        
    def get_models_for_task(self, dataset_name: str) -> List[Any]:
        """
        Create fresh model instances for a specific task/dataset combination.
        
        Args:
            dataset_name: Name of the dataset being processed
            
        Returns:
            List[Any]: List of fresh model instances
        """
        logger.info(f"Creating fresh model instances for dataset: {dataset_name}")
        fresh_models = []
        
        for _, config in self.model_configs.items():
            try:
                # Create a new model instance from the saved config
                fresh_model = self._create_model_from_config(config)
                fresh_models.append(fresh_model)
            except Exception as e:
                model_name = config.get("name", "unknown")
                logger.error(f"Failed to create fresh model '{model_name}' for dataset {dataset_name}: {str(e)}")
                
        return fresh_models<|MERGE_RESOLUTION|>--- conflicted
+++ resolved
@@ -56,34 +56,7 @@
                 logger.info(
                     "---------------Preparing model '%s'---------------", model_name
                 )
-<<<<<<< HEAD
-                # Create model instance from configuration. Associate trainer with model.
-                model_cls = get_model_class(model_name)
-                model = model_cls(
-                    config.get("params", {}),
-                    wandb=self.wandb.get("enabled", False),
-                    output_dir=self.output_dir,
-                )  # Pass parameters to model constructor
-
-                # TODO: set in model file
-                # # Load model weights if path is specified
-                # if config.get("pretrained_model_path", None):
-                #     try:
-                #         model.load_model_weights(config["pretrained_model_path"])
-                #         logger.info(
-                #             "Loaded pretrained model weights from %s",
-                #             config["pretrained_model_path"],
-                #         )
-                #     except Exception as e:
-                #         logger.warning(
-                #             "Failed to load pretrained model weights from %s: %s. Defaulting to random initialization.",
-                #             config["pretrained_model_path"],
-                #             str(e),
-                #         )
-
-=======
                 model = self._create_model_from_config(config)
->>>>>>> 94509719
                 prepared_models.append(model)
                 logger.info("Model '%s' prepared successfully", model_name)
             except Exception as e:
@@ -94,14 +67,14 @@
             sys.exit(1)
 
         return prepared_models
-        
+
     def _create_model_from_config(self, config: Dict) -> Any:
         """
         Create a fresh model instance from a configuration.
-        
+
         Args:
             config: Model configuration dictionary
-            
+
         Returns:
             A new model instance
         """
@@ -113,7 +86,7 @@
             wandb=self.wandb.get("enabled", False),
             output_dir=self.output_dir,
         )
-        
+
         # Load model weights if path is specified
         if config.get("pretrained_model_path", None):
             try:
@@ -128,22 +101,22 @@
                     config["pretrained_model_path"],
                     str(e),
                 )
-                
+
         return model
-        
+
     def get_models_for_task(self, dataset_name: str) -> List[Any]:
         """
         Create fresh model instances for a specific task/dataset combination.
-        
+
         Args:
             dataset_name: Name of the dataset being processed
-            
+
         Returns:
             List[Any]: List of fresh model instances
         """
         logger.info(f"Creating fresh model instances for dataset: {dataset_name}")
         fresh_models = []
-        
+
         for _, config in self.model_configs.items():
             try:
                 # Create a new model instance from the saved config
@@ -151,6 +124,8 @@
                 fresh_models.append(fresh_model)
             except Exception as e:
                 model_name = config.get("name", "unknown")
-                logger.error(f"Failed to create fresh model '{model_name}' for dataset {dataset_name}: {str(e)}")
-                
+                logger.error(
+                    f"Failed to create fresh model '{model_name}' for dataset {dataset_name}: {str(e)}"
+                )
+
         return fresh_models