import json
import logging
import os
from typing import Any, Dict, List, Union

import numpy as np
import pandas as pd
import torch
from sklearn.metrics import (
    accuracy_score,
    auc,
    balanced_accuracy_score,
    cohen_kappa_score,
    confusion_matrix,
    f1_score,
    matthews_corrcoef,
    precision_recall_curve,
    precision_score,
    recall_score,
    roc_auc_score,
)

logger = logging.getLogger("PULSE_logger")


class MetricsTracker:
    """
    A class to track and report metrics during model validation.
    """

    def __init__(
        self,
        model_id,
        task_id,
        dataset_name,
        save_dir="output",
        metrics_to_track=None,
    ) -> None:
        """
        Initialize the metrics tracker. All tasks and datasets will be saved to the same model-metrics file.

        Args:
            model_id: Identifier for the model
            task_id: Identifier for the task
            dataset_name: Name of the dataset
            save_dir: Directory where reports will be saved
            metrics_to_track: List of metrics to track (default is a predefined list)
        """
        # Strip "Model" suffix from model_id if present
        if isinstance(model_id, str) and model_id.lower().endswith("model"):
            self.model_id = model_id[:-5]  # Remove last 5 characters ("Model")
        else:
            self.model_id = model_id

        self.task_id = task_id
        self.dataset_name = dataset_name
        self.save_dir = save_dir
        self.run_id = save_dir.split("/")[-1].split("\\")[-1]
        self.summary = {}
        self.metrics_to_track = metrics_to_track or [
            "auroc",
            "auprc",
            "normalized_auprc",
            "specificity",
            "f1_score",
            "accuracy",
            "balanced_accuracy",
            "precision",
            "recall",
            "mcc",
            "kappa",
            "minpse",
        ]
        self.metrics = {metric: [] for metric in self.metrics_to_track}
        self.results = {
            "predictions": [],
            "labels": [],
        }

    def add_results(self, predictions: List, labels: List) -> None:
        """
        Add results to the metrics tracker.

        Args:
            predictions: List of predicted values
            labels: List of true labels
        """
        # Make sure that predictions and labels have the same dimensions
        labels = np.array(labels).flatten()
        predictions = np.array(predictions).flatten()

        self.results["predictions"].extend(predictions)
        self.results["labels"].extend(labels)

    def add_metadata_item(self, item: Dict[str, Any]) -> None:
        """
        Add a single metadata item to the tracker.

        Args:
            item: Dictionary containing keys such as 'input', 'target', 'prediction',
                  'token_time', 'infer_time', 'num_input_tokens', 'num_output_tokens', etc.
        """
        # Store additional metadata if needed
        if not hasattr(self, "items"):
            self.items = []
        self.items.append(item)

    def log_metadata(self, save_to_file: bool = True) -> None:
        """
        Print and summarize metadata for the tracked items.

        Args:
            save_to_file: If True, save the metadata summary to a file
        """
        if hasattr(self, "items") and self.items:
            df = pd.DataFrame(self.items)
            self.items = []  # Clear items after logging

            # Compute mean for numeric columns only
            means = df.select_dtypes(include=[np.number]).mean().to_dict()
            for k, v in means.items():
                logger.info("Average %s: %s", k, v)
                logger.debug("Max %s: %s", k, df[k].max())
                logger.debug("Min %s: %s", k, df[k].min())
                logger.info("Total %s: %s", k, df[k].sum())
            if save_to_file:
                summary_path = os.path.join(
                    self.save_dir,
                    f"{self.model_id}_{self.task_id}_{self.dataset_name}_{self.run_id}_metadata.csv",
                )
                logger.info(f"Saving Metadata to {summary_path}")
                # If file exists, append without header; else, write with header
                if os.path.exists(summary_path):
                    df.to_csv(summary_path, mode="a", header=False, index=False)
                else:
                    df.to_csv(summary_path, index=False)

        else:
            logger.warning("No metadata items to print.")

    def compute_overall_metrics(self) -> Dict[str, Any]:
        """
        Compute summary statistics for all results in tracked metrics..

        Returns:
            Dictionary containing statistics for each metric
        """
        summary = {}

        # Check if we have stored results to calculate overall metrics
        if self.results["predictions"] and self.results["labels"]:
            predictions = np.array(self.results["predictions"])
            labels = np.array(self.results["labels"])

            # Calculate overall metrics based on all predictions and labels
            overall_metrics = calculate_all_metrics(labels, predictions)

            # Store only the metrics we're tracking
            overall_summary = {
                metric: overall_metrics[metric]
                for metric in self.metrics_to_track
                if metric in overall_metrics
            }
            summary["overall"] = overall_summary

        return summary

    def save_report(self, **kwargs) -> str:
        """
        Generate and save a report of the tracked metrics.

        Returns:
            Path to the saved report file
        """
        os.makedirs(self.save_dir, exist_ok=True)

        # Create the report
        report = {
            "model_id": self.model_id,
            "task_id": self.task_id,
            "dataset": self.dataset_name,
            "prompting_id": kwargs.get("prompting_id", ""),
            "run_id": self.run_id,
            "metrics_summary": self.summary,
        }

        # Save in append mode with proper JSON formatting
        report_path = os.path.join(
            self.save_dir, f"{self.model_id}_metrics_report.json"
        )

        # Read existing data or create empty list if file doesn't exist
        existing_data = []
        if os.path.exists(report_path) and os.path.getsize(report_path) > 0:
            try:
                with open(report_path, "r", encoding="utf-8") as f:
                    existing_data = json.load(f)
                    if not isinstance(existing_data, list):
                        existing_data = [existing_data]
            except json.JSONDecodeError:
                logger.warning(
                    "Could not decode existing JSON in %s, creating new file",
                    report_path,
                )
                existing_data = []

        # Add the new report to the list of reports
        existing_data.append(report)

        # Write the updated data back to the file
        with open(report_path, "w", encoding="utf-8") as f:
            json.dump(existing_data, f, indent=4)

        # Save labels and predictions together as csv
        predictions_path = os.path.join(
            self.save_dir,
            f"{self.model_id}_{self.task_id}_{self.dataset_name}_{self.run_id}_predictions.csv",
        )
        df_predictions = pd.DataFrame(
            {
                "predictions": self.results["predictions"],
                "labels": self.results["labels"],
            }
        )
        df_predictions.to_csv(predictions_path, index=False)

        logger.info("Predictions and labels saved to %s", predictions_path)
        logger.info("Metrics report saved to %s", report_path)
        return report_path


def calculate_auroc(
    y_true: Union[np.ndarray, torch.Tensor], y_pred: Union[np.ndarray, torch.Tensor]
) -> float:
    """
    Calculate Area Under the Receiver Operating Characteristic curve (AUROC)

    Args:
        y_true: Ground truth labels (0 or 1)
        y_pred: Predicted probabilities or scores

    Returns:
        AUROC score
    """
    # Handle tensors if passed
    if isinstance(y_true, torch.Tensor):
        y_true = y_true.detach().cpu().numpy()
    if isinstance(y_pred, torch.Tensor):
        y_pred = y_pred.detach().cpu().numpy()

    # Check if more than one class is present
    if len(np.unique(y_true)) < 2:
        logger.warning("Only one class present in y_true. Returning 0.0")
        return 0.0

    auroc = roc_auc_score(y_true, y_pred)
    if np.isnan(auroc):
        logger.warning("AUROC is NaN. Returning 0.0")
        return 0.0

    return roc_auc_score(y_true, y_pred)


def calculate_auprc(
    y_true: Union[np.ndarray, torch.Tensor], y_pred: Union[np.ndarray, torch.Tensor]
) -> Dict[str, float]:
    """
    Calculate Area Under the Precision-Recall Curve (AUPRC) and Normalized AUPRC

    Normalized AUPRC is calculated by dividing the AUPRC by the fraction of
    positive class samples in the total samples. This helps adjust for class imbalance.

    Args:
        y_true: Ground truth labels (0 or 1)
        y_pred: Predicted probabilities or scores

    Returns:
        Dictionary containing both AUPRC and normalized AUPRC
    """
    # Handle tensors if passed
    if isinstance(y_true, torch.Tensor):
        y_true = y_true.detach().cpu().numpy()
    if isinstance(y_pred, torch.Tensor):
        y_pred = y_pred.detach().cpu().numpy()

    # Check if more than one class is present
    if len(np.unique(y_true)) < 2:
        logger.warning("Only one class present in y_true. Returning NaN")
        return {"auprc": np.nan, "normalized_auprc": np.nan}

    precision, recall, _ = precision_recall_curve(y_true, y_pred)
    auprc = auc(recall, precision)

    # Calculate normalized AUPRC
    positive_fraction = np.mean(y_true)

    if positive_fraction == 0:
        logger.warning("No positive samples in y_true. Cannot normalize AUPRC.")
        normalized_auprc = np.nan
    else:
        normalized_auprc = auprc / positive_fraction

    return {"auprc": auprc, "normalized_auprc": normalized_auprc}


def calculate_specificity(
    y_true: Union[np.ndarray, torch.Tensor],
    y_pred: Union[np.ndarray, torch.Tensor],
    threshold: float = 0.5,
) -> float:
    """
    Calculate Specificity (True Negative Rate)

    Args:
        y_true: Ground truth labels (0 or 1)
        y_pred: Predicted probabilities
        threshold: Threshold to convert probabilities to binary predictions

    Returns:
        Specificity score
    """
    # Handle tensors if passed
    if isinstance(y_true, torch.Tensor):
        y_true = y_true.detach().cpu().numpy()
    if isinstance(y_pred, torch.Tensor):
        y_pred = y_pred.detach().cpu().numpy()

    # Convert probabilities to binary predictions
    y_pred_binary = (y_pred >= threshold).astype(int)

    tn, fp, fn, tp = confusion_matrix(y_true, y_pred_binary, labels=[0, 1]).ravel()
    return tn / (tn + fp) if (tn + fp) > 0 else 0


def calculate_f1_score(
    y_true: Union[np.ndarray, torch.Tensor],
    y_pred: Union[np.ndarray, torch.Tensor],
    threshold: float = 0.5,
) -> float:
    """
    Calculate F1 Score

    Args:
        y_true: Ground truth labels (0 or 1)
        y_pred: Predicted probabilities
        threshold: Threshold to convert probabilities to binary predictions

    Returns:
        F1 score
    """
    # Handle tensors if passed
    if isinstance(y_true, torch.Tensor):
        y_true = y_true.detach().cpu().numpy()
    if isinstance(y_pred, torch.Tensor):
        y_pred = y_pred.detach().cpu().numpy()

    # Convert probabilities to binary predictions
    y_pred_binary = (y_pred >= threshold).astype(int)

    return f1_score(y_true, y_pred_binary, labels=[0, 1], zero_division=0)


def calculate_accuracy(
    y_true: Union[np.ndarray, torch.Tensor],
    y_pred: Union[np.ndarray, torch.Tensor],
    threshold: float = 0.5,
) -> float:
    """
    Calculate Accuracy

    Args:
        y_true: Ground truth labels (0 or 1)
        y_pred: Predicted probabilities
        threshold: Threshold to convert probabilities to binary predictions

    Returns:
        Accuracy score
    """
    # Handle tensors if passed
    if isinstance(y_true, torch.Tensor):
        y_true = y_true.detach().cpu().numpy()
    if isinstance(y_pred, torch.Tensor):
        y_pred = y_pred.detach().cpu().numpy()

    # Convert probabilities to binary predictions
    y_pred_binary = (y_pred >= threshold).astype(int)

    return accuracy_score(y_true, y_pred_binary)


def calculate_precision(
    y_true: Union[np.ndarray, torch.Tensor],
    y_pred: Union[np.ndarray, torch.Tensor],
    threshold: float = 0.5,
) -> float:
    """
    Calculate Precision (Positive Predictive Value)

    Args:
        y_true: Ground truth labels (0 or 1)
        y_pred: Predicted probabilities
        threshold: Threshold to convert probabilities to binary predictions

    Returns:
        Precision score
    """
    # Handle tensors if passed
    if isinstance(y_true, torch.Tensor):
        y_true = y_true.detach().cpu().numpy()
    if isinstance(y_pred, torch.Tensor):
        y_pred = y_pred.detach().cpu().numpy()

    # Convert probabilities to binary predictions
    y_pred_binary = (y_pred >= threshold).astype(int)

    return precision_score(y_true, y_pred_binary, zero_division=0, labels=[0, 1])


def calculate_recall(
    y_true: Union[np.ndarray, torch.Tensor],
    y_pred: Union[np.ndarray, torch.Tensor],
    threshold: float = 0.5,
) -> float:
    """
    Calculate Recall (Sensitivity)

    Args:
        y_true: Ground truth labels (0 or 1)
        y_pred: Predicted probabilities
        threshold: Threshold to convert probabilities to binary predictions

    Returns:
        Recall score
    """
    # Handle tensors if passed
    if isinstance(y_true, torch.Tensor):
        y_true = y_true.detach().cpu().numpy()
    if isinstance(y_pred, torch.Tensor):
        y_pred = y_pred.detach().cpu().numpy()

    # Convert probabilities to binary predictions
    y_pred_binary = (y_pred >= threshold).astype(int)

    return recall_score(y_true, y_pred_binary, zero_division=0, labels=[0, 1])


def calculate_balanced_accuracy(
    y_true: Union[np.ndarray, torch.Tensor],
    y_pred: Union[np.ndarray, torch.Tensor],
    threshold: float = 0.5,
) -> float:
    """
    Calculate Balanced Accuracy using sklearn's balanced_accuracy_score

    Args:
        y_true: Ground truth labels (0 or 1)
        y_pred: Predicted probabilities
        threshold: Threshold to convert probabilities to binary predictions

    Returns:
        Balanced accuracy score
    """
    # Handle tensors if passed
    if isinstance(y_true, torch.Tensor):
        y_true = y_true.detach().cpu().numpy()
    if isinstance(y_pred, torch.Tensor):
        y_pred = y_pred.detach().cpu().numpy()

    # Convert probabilities to binary predictions
    y_pred_binary = (y_pred >= threshold).astype(int)

    return balanced_accuracy_score(y_true, y_pred_binary)


def calculate_mcc(
    y_true: Union[np.ndarray, torch.Tensor],
    y_pred: Union[np.ndarray, torch.Tensor],
    threshold: float = 0.5,
) -> float:
    """
    Calculate Matthews Correlation Coefficient (MCC) (-1: total disagreement,
    0: random prediction, 1: perfect prediction)

    Args:
        y_true: Ground truth labels (0 or 1)
        y_pred: Predicted probabilities
        threshold: Threshold to convert probabilities to binary predictions

    Returns:
        MCC score
    """
    # Handle tensors if passed
    if isinstance(y_true, torch.Tensor):
        y_true = y_true.detach().cpu().numpy()
    if isinstance(y_pred, torch.Tensor):
        y_pred = y_pred.detach().cpu().numpy()

    # Convert probabilities to binary predictions
    y_pred_binary = (y_pred >= threshold).astype(int)

    return matthews_corrcoef(y_true, y_pred_binary)


def calculate_kappa(
    y_true: Union[np.ndarray, torch.Tensor],
    y_pred: Union[np.ndarray, torch.Tensor],
    threshold: float = 0.5,
) -> float:
    """
    Calculate Cohen's Kappa score (Accounts for agreement due to chance).
    Formula: kappa = (observed_agreement - expected_agreement) / (1 - expected_agreement)

    Args:
        y_true: Ground truth labels (0 or 1).
        y_pred: Predicted probabilities.
        threshold: Threshold to convert probabilities to binary predictions.
            Defaults to 0.5.

    Returns:
        The Cohen's Kappa score, ranging from -1 to 1:
    """
    # Handle tensors if passed
    if isinstance(y_true, torch.Tensor):
        y_true = y_true.detach().cpu().numpy()
    if isinstance(y_pred, torch.Tensor):
        y_pred = y_pred.detach().cpu().numpy()

    # Convert probabilities to binary predictions
    y_pred_binary = (y_pred >= threshold).astype(int)

    return cohen_kappa_score(y_true, y_pred_binary)


def calculate_minpse(
    y_true: Union[np.ndarray, torch.Tensor], y_pred: Union[np.ndarray, torch.Tensor]
) -> float:
    """
    Calculate MinPSE (Minimum of Precision and Sensitivity Everywhere) score.
    Adapted from Zhu et al. EMERGE (2024) and ColaCare (2025) papers.

    MinPSE finds the threshold where the minimum of precision and recall is maximized,
    providing a balanced operating point for imbalanced classification problems.

    Args:
        y_true: Ground truth labels (0 or 1).
        y_pred: Predicted probabilities.

    Returns:
        The MinPSE score, ranging from 0 to 1, with higher values indicating better
        balanced performance.
    """
    # Handle tensors if passed
    if isinstance(y_true, torch.Tensor):
        y_true = y_true.detach().cpu().numpy()
    if isinstance(y_pred, torch.Tensor):
        y_pred = y_pred.detach().cpu().numpy()

    # Calculate precision-recall curve
    precisions, recalls, _ = precision_recall_curve(y_true, y_pred)

    # For each threshold point, take the minimum of precision and recall
    # Then find the maximum of these minimums
    minpse_score = np.max([min(p, r) for p, r in zip(precisions, recalls)])

    return minpse_score


def calculate_all_metrics(
    y_true: Union[np.ndarray, torch.Tensor],
    y_pred: Union[np.ndarray, torch.Tensor],
    threshold=0.5,
) -> Dict[str, float]:
    """
    Calculate all metrics at once

    Args:
        y_true: Ground truth labels (0 or 1)
        y_pred: Predicted probabilities (0..1)
        threshold: Threshold to convert probabilities to binary predictions

    Returns:
        Dictionary containing all metrics rounded to 3 decimal places
    """
    # Handle tensors if passed
    if isinstance(y_true, torch.Tensor):
        y_true = y_true.detach().cpu().numpy()
    if isinstance(y_pred, torch.Tensor):
        y_pred = y_pred.detach().cpu().numpy()

<<<<<<< HEAD
    # Filter out nan values in y_pred and y_true
    mask = ~np.isnan(y_pred) & ~np.isnan(y_true)
    y_pred = y_pred[mask]
    y_true = y_true[mask]
=======
    # Filter out NaN values in y_true and y_pred
    valid_indices = ~np.isnan(y_true) & ~np.isnan(y_pred)
    y_true = y_true[valid_indices]
    y_pred = y_pred[valid_indices]
    # Log the number of filtered values (NaNs)
    num_filtered = np.size(y_true) - np.count_nonzero(valid_indices)
    if num_filtered > 0:
        logger.info(f"Filtered out {num_filtered} NaN value(s) from y_true/y_pred.")
>>>>>>> 62331ed4

    # Auto-detect if predictions are logits or probabilities
    if np.any((y_pred < 0) | (y_pred > 1)):
        # Convert logits to probabilities using sigmoid
        y_pred = 1 / (1 + np.exp(-y_pred))

    # Get both AUPRC and normalized AUPRC in one call
    auprc_results = calculate_auprc(y_true, y_pred)

    metrics = {
        "auroc": calculate_auroc(y_true, y_pred),
        "auprc": auprc_results["auprc"],
        "normalized_auprc": auprc_results["normalized_auprc"],
        "specificity": calculate_specificity(y_true, y_pred, threshold),
        "f1_score": calculate_f1_score(y_true, y_pred, threshold),
        "accuracy": calculate_accuracy(y_true, y_pred, threshold),
        "balanced_accuracy": calculate_balanced_accuracy(y_true, y_pred, threshold),
        "precision": calculate_precision(y_true, y_pred, threshold),
        "recall": calculate_recall(
            y_true, y_pred, threshold
        ),  # is the same as sensitivity
        "mcc": calculate_mcc(y_true, y_pred, threshold),
        "kappa": calculate_kappa(y_true, y_pred, threshold),
        "minpse": calculate_minpse(y_true, y_pred),
    }

    # Round all metrics to 3 decimal places
    rounded_metrics = {
        k: round(v, 3) if not np.isnan(v) else v for k, v in metrics.items()
    }

    return rounded_metrics


def calc_metric_stats(metrics_tracker: dict, model_id: str, save_dir=str) -> None:
    """
    Calculate and save statistics for the tracked metrics.

    Args:
        metrics_tracker: Dictionary containing the tracked metrics
        model_id: Identifier for the model
        save_dir: Directory where the statistics will be saved
    """
    # Calculate mean and standard deviation for each metric
    stats = {}
    for metric_name, values in metrics_tracker.items():
        # Convert numpy types to native Python types for JSON serialization
        values_array = np.array(values)
        stats[metric_name] = {
            "mean": float(np.mean(values_array)),
            "std": float(np.std(values_array)),
            "min": float(np.min(values_array)),
            "max": float(np.max(values_array)),
            "median": float(np.median(values_array)),
            "count": int(len(values_array)),
        }

    stats["model_id"] = model_id

    # Save the statistics to a file
    stats_file_path = os.path.join(save_dir, "metrics_stats.json")

    with open(stats_file_path, "w", encoding="utf-8") as f:

        json.dump(stats, f, indent=4)

    logger.info(f"Metrics statistics saved to {stats_file_path}")<|MERGE_RESOLUTION|>--- conflicted
+++ resolved
@@ -587,12 +587,6 @@
     if isinstance(y_pred, torch.Tensor):
         y_pred = y_pred.detach().cpu().numpy()
 
-<<<<<<< HEAD
-    # Filter out nan values in y_pred and y_true
-    mask = ~np.isnan(y_pred) & ~np.isnan(y_true)
-    y_pred = y_pred[mask]
-    y_true = y_true[mask]
-=======
     # Filter out NaN values in y_true and y_pred
     valid_indices = ~np.isnan(y_true) & ~np.isnan(y_pred)
     y_true = y_true[valid_indices]
@@ -601,7 +595,6 @@
     num_filtered = np.size(y_true) - np.count_nonzero(valid_indices)
     if num_filtered > 0:
         logger.info(f"Filtered out {num_filtered} NaN value(s) from y_true/y_pred.")
->>>>>>> 62331ed4
 
     # Auto-detect if predictions are logits or probabilities
     if np.any((y_pred < 0) | (y_pred > 1)):
