--- conflicted
+++ resolved
@@ -1,4 +1,3 @@
-import ast
 import json
 import logging
 import os
@@ -178,7 +177,8 @@
     """
 
     # Import the converter
-    from src.preprocessing.preprocessing_advanced.windowing import WindowedDataTo3D
+    from src.preprocessing.preprocessing_advanced.windowing import \
+        WindowedDataTo3D
 
     # Create converter with model name and config
     converter = WindowedDataTo3D(
@@ -264,19 +264,19 @@
         "Your response must strictly follow this format:\n"
         "Output a valid JSON object with three keys: 'diagnosis', 'probability' and 'explanation'.\n\n"
         "1. 'diagnosis' a string with either diganosis or not-diagnosis\n"
-        "2. 'probability' a value between 0 and 1. where 0 means not diagnosed and 1 means diagnosed.\n"
+        "2. 'probability' an integer between 0 and 100, where 0 means not diagnosed and 100 means diagnosed.\n"
         "3. 'explanation' should be a string providing a brief explanation of your diagnosis.\n\n"
         "Here is a positive example:\n"
         "{\n"
-        '  "diagnosis": "sepsis",\n'
-        '  "probability": "0.76",\n'
-        '  "explanation": "lactate is 4.2 mmol/L (above normal <2.0); blood pressure is low (MAP 62 mmHg), which are signs of sepsis."\n'
+        '  "diagnosis": "aki",\n'
+        '  "probability": "89",\n'
+        '  "explanation": "Acute kidney injury evident: serum creatinine increased from baseline 1.1 to 2.7 mg/dL within 24 hours (>2x increase), urine output decreased to 0.3 mL/kg/h over 6 hours, meeting KDIGO Stage 2 criteria.",\n'
         "}\n\n"
         "Here is a negative example:\n"
         "{\n"
-        '  "diagnosis": "not-sepsis",\n'
-        '  "probability": "0.01",\n'
-        '  "explanation": "lactate is 1.2 mmol/L (normal <2.0); blood pressure is normal (MAP 80 mmHg), which are not signs of sepsis."\n'
+        '  "diagnosis": "not-aki",\n'
+        '  "probability": "8",\n'
+        '  "explanation": "Kidney function stable: creatinine 1.3 mg/dL (minimal change from baseline 1.2), adequate urine output at 1.1 mL/kg/h, no signs of acute kidney injury."\n'
         "}\n\n"
         "Do not include any other text or explanations outside of the JSON object.\n"
         "Think about the probability of your prediction carefully before answering.\n"
@@ -325,7 +325,7 @@
     return formatted_prompt
 
 
-def sys_msg_smpls(task: str) -> list[str]:
+def system_message_samples(task: str) -> list[str]:
     """
     Generate a controlled experimental set of system messages for testing prompt engineering techniques.
 
@@ -350,30 +350,41 @@
             - Tests impact of few-shot learning and demonstration-based guidance
             - Uses real clinical parameters (vital signs, lab values, FiO2, urine output)
 
-        Sample 3: Sample 2 + ICU Context Awareness
+        Sample 3: Sample 2 + Probability Calibration Guidelines
+            - Adds explicit probability range interpretations (0-20, 20-40, etc.)
+            - Tests impact of confidence calibration guidance
+            - Improves probability estimation accuracy and consistency
+
+        Sample 4: Sample 3 + ICU Context Awareness
             - Adds contextual guidance about ICU patient baseline abnormalities
             - Tests impact of domain-specific contextual understanding
             - Helps model account for critically ill patient characteristics
 
-        Sample 4: Sample 3 + Detailed JSON Schema
+        Sample 5: Sample 4 + Detailed JSON Schema
             - Adds explicit schema definition with field constraints
             - Tests impact of structured format specification
             - Ensures consistent output format compliance
-
-        Sample 5: Sample 4 + Probability Calibration Guidelines
-            - Adds explicit probability range interpretations (0.0-0.2, 0.2-0.4, etc.)
-            - Tests impact of confidence calibration guidance
-            - Improves probability estimation accuracy and consistency
 
     Experimental Logic:
         By comparing performance between consecutive samples, researchers can isolate the
         specific contribution of each prompt engineering technique:
         - Sample 2 vs 1: Effect of examples
-        - Sample 3 vs 2: Effect of domain context
-        - Sample 4 vs 3: Effect of schema structure
-        - Sample 5 vs 4: Effect of probability calibration
+        - Sample 3 vs 2: Effect of probability calibration
+        - Sample 4 vs 3: Effect of ICU context
+        - Sample 5 vs 4: Effect of schema structure
     """
     sys_msg_list = []
+
+    # Define task-specific descriptions
+    def get_task_description(task_name):
+        if task_name.lower() == "mortality":
+            return "predicting patient mortality during the ICU stay"
+        elif task_name.lower() == "aki":
+            return "detecting acute kidney injury (AKI) ≥ stage 1 according to KDIGO 2012 criteria"
+        elif task_name.lower() == "sepsis":
+            return "detecting sepsis per Sepsis-3 definition (Singer 2016) with SOFA score increase ≥2 points with suspected infection"
+        else:
+            return f"determining the presence of {task_name}"
 
     # Define task-specific examples
     def get_task_examples(task_name):
@@ -381,12 +392,12 @@
             return {
                 "positive": {
                     "diagnosis": "sepsis",
-                    "probability": "0.82",
+                    "probability": "82",
                     "explanation": "Patient shows sepsis criteria: temperature 38.9°C, heart rate 115 bpm, WBC 16,000/μL, lactate 4.1 mmol/L (elevated >2.0), and hypotension with MAP 58 mmHg despite fluid resuscitation.",
                 },
                 "negative": {
                     "diagnosis": "not-sepsis",
-                    "probability": "0.12",
+                    "probability": "12",
                     "explanation": "Patient shows no signs of sepsis: temperature 37.2°C, heart rate 88 bpm, normal WBC 7,200/μL, lactate 1.6 mmol/L (normal <2.0), and adequate blood pressure with MAP 78 mmHg.",
                 },
             }
@@ -394,12 +405,12 @@
             return {
                 "positive": {
                     "diagnosis": "aki",
-                    "probability": "0.89",
+                    "probability": "89",
                     "explanation": "Acute kidney injury evident: serum creatinine increased from baseline 1.1 to 2.7 mg/dL within 24 hours (>2x increase), urine output decreased to 0.3 mL/kg/h over 6 hours, meeting KDIGO Stage 2 criteria.",
                 },
                 "negative": {
                     "diagnosis": "not-aki",
-                    "probability": "0.08",
+                    "probability": "8",
                     "explanation": "Kidney function stable: creatinine 1.3 mg/dL (minimal change from baseline 1.2), adequate urine output at 1.1 mL/kg/h, no signs of acute kidney injury.",
                 },
             }
@@ -407,12 +418,12 @@
             return {
                 "positive": {
                     "diagnosis": "mortality",
-                    "probability": "0.91",
+                    "probability": "91",
                     "explanation": "Critical condition: multi-organ failure with high lactate 6.2 mmol/L, requiring mechanical ventilation (FiO2 80%), hypotension, and oliguria <0.2 mL/kg/h despite treatment.",
                 },
                 "negative": {
                     "diagnosis": "not-mortality",
-                    "probability": "0.15",
+                    "probability": "15",
                     "explanation": "Improving trajectory: lactate normalizing to 2.1 mmol/L, weaning from ventilator support (FiO2 40%), stable hemodynamics, and adequate urine output 0.8 mL/kg/h.",
                 },
             }
@@ -420,26 +431,27 @@
             return {
                 "positive": {
                     "diagnosis": task_name,
-                    "probability": "0.78",
+                    "probability": "78",
                     "explanation": f"Clinical indicators strongly suggest {task_name} based on abnormal vital signs, laboratory values, and physiological parameters.",
                 },
                 "negative": {
                     "diagnosis": f"not-{task_name}",
-                    "probability": "0.15",
+                    "probability": "15",
                     "explanation": f"Clinical indicators do not support {task_name} diagnosis with stable vital signs and normal laboratory parameters.",
                 },
             }
 
     examples = get_task_examples(task)
+    task_description = get_task_description(task)
 
     # Base components that build up progressively
     base_instruction = (
         f"You are a helpful assistant and experienced medical professional analyzing ICU time-series data "
-        f"to determine the presence of following condition: {task}.\n\n"
+        f"for {task_description}.\n\n"
         "Your response must strictly follow this format:\n"
         "Output a valid JSON object with three keys: 'diagnosis', 'probability' and 'explanation'.\n\n"
-        "1. 'diagnosis' a string with either diagnosis or not-diagnosis\n"
-        "2. 'probability' a value between 0 and 1. where 0 means not diagnosed and 1 means diagnosed.\n"
+        "1. 'diagnosis' a string with either 'diagnosis' or 'not-diagnosis'\n"
+        "2. 'probability' an integer between 0 and 100, where 0 means not diagnosed and 100 means diagnosed.\n"
         "3. 'explanation' should be a string providing a brief explanation of your diagnosis.\n\n"
     )
 
@@ -472,18 +484,18 @@
         "--- JSON Schema ---\n"
         "{\n"
         f'  "diagnosis": "string"  // Must be either "{task}" or "not-{task}"\n'
-        '  "probability": "float" // Value between 0.0 (no diagnosis) and 1.0 (definite diagnosis)\n'
+        '  "probability": "integer" // Value between 0 (no diagnosis) and 100 (definite diagnosis)\n'
         '  "explanation": "string" // Concise clinical reasoning for the diagnosis and probability\n'
         "}\n\n"
     )
 
     probability_guidelines = (
         "CRITICAL: Probability calibration guidelines:\n"
-        "- 0.0-0.2: Very unlikely, clear absence of condition with normal parameters\n"
-        "- 0.2-0.4: Unlikely, some concerning signs but insufficient evidence\n"
-        "- 0.4-0.6: Uncertain, mixed evidence or borderline findings\n"
-        "- 0.6-0.8: Likely, multiple indicators support diagnosis\n"
-        "- 0.8-1.0: Very likely, strong evidence with clear clinical criteria met\n\n"
+        "- 0-20: Very unlikely, clear absence of condition with normal parameters\n"
+        "- 20-40: Unlikely, some concerning signs but insufficient evidence\n"
+        "- 40-60: Uncertain, mixed evidence or borderline findings\n"
+        "- 60-80: Likely, multiple indicators support diagnosis\n"
+        "- 80-100: Very likely, strong evidence with clear clinical criteria met\n\n"
     )
 
     # Sample 1: Baseline (no examples)
@@ -492,22 +504,28 @@
     # Sample 2: Sample 1 + Examples
     sys_msg_list.append(base_instruction + examples_section + closing)
 
-    # Sample 3: Sample 2 + ICU Context
-    sys_msg_list.append(base_instruction + examples_section + icu_context + closing)
-
-    # Sample 4: Sample 3 + Detailed Schema
+    # Sample 3: Sample 2 + Probability Calibration
     sys_msg_list.append(
-        base_instruction + schema_section + examples_section + icu_context + closing
-    )
-
-    # Sample 5: Sample 4 + Probability Calibration
+        base_instruction + examples_section + probability_guidelines + closing
+    )
+
+    # Sample 4: Sample 3 + ICU Context
     sys_msg_list.append(
         base_instruction
+        + examples_section
+        + probability_guidelines
+        + icu_context
+        + closing
+    )
+
+    # Sample 5: Sample 4 + Detailed Schema
+    sys_msg_list.append(
+        base_instruction
+        + examples_section
         + probability_guidelines
         + schema_section
-        + examples_section
         + icu_context
-        + "Use the probability guidelines to ensure accurate confidence assessment.\n"
+        + closing
     )
 
     return sys_msg_list
@@ -550,7 +568,7 @@
     if default_values is None:
         default_values = {
             "diagnosis": "unknown",
-            "probability": 0.5,
+            "probability": 0.5,  # Keep as 0.5 (0.0-1.0 range)
             "explanation": "No explanation provided.",
         }
 
@@ -585,10 +603,26 @@
     try:
         parsed = json.loads(json_text)
 
-        # Process specific fields (currently just probability)
+        # Process probability field - convert from 0-100 integer to 0.0-1.0 float
         if "probability" in parsed:
             try:
-                parsed["probability"] = float(parsed["probability"])
+                prob_value = float(parsed["probability"])
+
+                # Check if it's in 0-100 range (integer format)
+                if 0 <= prob_value <= 100:
+                    # Convert to 0.0-1.0 range
+                    parsed["probability"] = prob_value / 100.0
+                elif 0 <= prob_value <= 1:
+                    # Already in correct range
+                    parsed["probability"] = prob_value
+                else:
+                    # Out of expected range, clamp and warn
+                    logger.warning(
+                        "Probability value %s out of expected range. Clamping to [0,1]",
+                        prob_value,
+                    )
+                    parsed["probability"] = max(0.0, min(1.0, prob_value / 100.0))
+
             except (ValueError, TypeError):
                 logger.warning(
                     "Failed to convert probability to float. Defaulting to 0.5"
@@ -636,7 +670,7 @@
     """
     default_json = {
         "diagnosis": "unknown",
-        "probability": 0.5,
+        "probability": 0.5,  # Keep as 0.5 (0.0-1.0 range)
         "explanation": "No explanation provided.",
     }
 
@@ -677,200 +711,20 @@
         return default_json
 
     try:
-        return json.loads(json_text_clean)
+        parsed = json.loads(json_text_clean)
+
+        # Convert probability from 0-100 to 0.0-1.0 if needed
+        if "probability" in parsed:
+            try:
+                prob_value = float(parsed["probability"])
+                if 0 <= prob_value <= 100:
+                    parsed["probability"] = prob_value / 100.0
+                elif not (0 <= prob_value <= 1):
+                    parsed["probability"] = 0.5
+            except (ValueError, TypeError):
+                parsed["probability"] = 0.5
+
+        return parsed
     except json.JSONDecodeError as e:
-<<<<<<< HEAD
-        logger.warning(f"Failed to parse JSON: {e}\nRaw: {json_text_clean}")
-        return default_json
-
-
-def sys_msg_smpls(task: str) -> list[str]:
-    """
-    Generate a controlled experimental set of system messages for testing prompt engineering techniques.
-
-    Args:
-        task: The specific medical condition to diagnose (e.g., "mortality", "aki", "sepsis").
-
-    Returns:
-        A list of 5 system messages with cumulative prompt engineering improvements.
-
-    Experimental Design:
-        This function implements a controlled experiment to isolate the impact of specific system message
-        engineering techniques on LLM performance for medical diagnosis tasks. Each sample builds
-        cumulatively on the previous one, allowing for precise attribution of performance changes.
-
-    System Message Progression (Cumulative):
-        Sample 1: Baseline - Basic instructions only
-            - Tests fundamental instruction following capability
-            - Establishes performance floor without any enhancements
-
-        Sample 2: Sample 1 + Task-specific Examples
-            - Adds positive and negative diagnostic examples with clinical details
-            - Tests impact of few-shot learning and demonstration-based guidance
-            - Uses real clinical parameters (vital signs, lab values, FiO2, urine output)
-
-        Sample 3: Sample 2 + ICU Context Awareness
-            - Adds contextual guidance about ICU patient baseline abnormalities
-            - Tests impact of domain-specific contextual understanding
-            - Helps model account for critically ill patient characteristics
-
-        Sample 4: Sample 3 + Detailed JSON Schema
-            - Adds explicit schema definition with field constraints
-            - Tests impact of structured format specification
-            - Ensures consistent output format compliance
-
-        Sample 5: Sample 4 + Probability Calibration Guidelines
-            - Adds explicit probability range interpretations (0.0-0.2, 0.2-0.4, etc.)
-            - Tests impact of confidence calibration guidance
-            - Improves probability estimation accuracy and consistency
-
-    Experimental Logic:
-        By comparing performance between consecutive samples, researchers can isolate the
-        specific contribution of each prompt engineering technique:
-        - Sample 2 vs 1: Effect of examples
-        - Sample 3 vs 2: Effect of domain context
-        - Sample 4 vs 3: Effect of schema structure
-        - Sample 5 vs 4: Effect of probability calibration
-    """
-    sys_msg_list = []
-
-    # Define task-specific examples
-    def get_task_examples(task_name):
-        if task_name.lower() == "sepsis":
-            return {
-                "positive": {
-                    "diagnosis": "sepsis",
-                    "probability": "0.82",
-                    "explanation": "Patient shows sepsis criteria: temperature 38.9°C, heart rate 115 bpm, WBC 16,000/μL, lactate 4.1 mmol/L (elevated >2.0), and hypotension with MAP 58 mmHg despite fluid resuscitation.",
-                },
-                "negative": {
-                    "diagnosis": "not-sepsis",
-                    "probability": "0.12",
-                    "explanation": "Patient shows no signs of sepsis: temperature 37.2°C, heart rate 88 bpm, normal WBC 7,200/μL, lactate 1.6 mmol/L (normal <2.0), and adequate blood pressure with MAP 78 mmHg.",
-                },
-            }
-        elif task_name.lower() == "aki":
-            return {
-                "positive": {
-                    "diagnosis": "aki",
-                    "probability": "0.89",
-                    "explanation": "Acute kidney injury evident: serum creatinine increased from baseline 1.1 to 2.7 mg/dL within 24 hours (>2x increase), urine output decreased to 0.3 mL/kg/h over 6 hours, meeting KDIGO Stage 2 criteria.",
-                },
-                "negative": {
-                    "diagnosis": "not-aki",
-                    "probability": "0.08",
-                    "explanation": "Kidney function stable: creatinine 1.3 mg/dL (minimal change from baseline 1.2), adequate urine output at 1.1 mL/kg/h, no signs of acute kidney injury.",
-                },
-            }
-        elif task_name.lower() == "mortality":
-            return {
-                "positive": {
-                    "diagnosis": "mortality",
-                    "probability": "0.91",
-                    "explanation": "Critical condition: multi-organ failure with high lactate 6.2 mmol/L, requiring mechanical ventilation (FiO2 80%), hypotension, and oliguria <0.2 mL/kg/h despite treatment.",
-                },
-                "negative": {
-                    "diagnosis": "not-mortality",
-                    "probability": "0.15",
-                    "explanation": "Improving trajectory: lactate normalizing to 2.1 mmol/L, weaning from ventilator support (FiO2 40%), stable hemodynamics, and adequate urine output 0.8 mL/kg/h.",
-                },
-            }
-        else:
-            return {
-                "positive": {
-                    "diagnosis": task_name,
-                    "probability": "0.78",
-                    "explanation": f"Clinical indicators strongly suggest {task_name} based on abnormal vital signs, laboratory values, and physiological parameters.",
-                },
-                "negative": {
-                    "diagnosis": f"not-{task_name}",
-                    "probability": "0.15",
-                    "explanation": f"Clinical indicators do not support {task_name} diagnosis with stable vital signs and normal laboratory parameters.",
-                },
-            }
-
-    examples = get_task_examples(task)
-
-    # Base components that build up progressively
-    base_instruction = (
-        f"You are a helpful assistant and experienced medical professional analyzing ICU time-series data "
-        f"to determine the presence of following condition: {task}.\n\n"
-        "Your response must strictly follow this format:\n"
-        "Output a valid JSON object with three keys: 'diagnosis', 'probability' and 'explanation'.\n\n"
-        "1. 'diagnosis' a string with either diagnosis or not-diagnosis\n"
-        "2. 'probability' a value between 0 and 1. where 0 means not diagnosed and 1 means diagnosed.\n"
-        "3. 'explanation' should be a string providing a brief explanation of your diagnosis.\n\n"
-    )
-
-    closing = (
-        "Do not include any other text or explanations outside of the JSON object.\n"
-        "Think about the probability of your prediction carefully before answering.\n"
-    )
-
-    examples_section = (
-        "Here is a positive example:\n"
-        "{\n"
-        f'  "diagnosis": "{examples["positive"]["diagnosis"]}",\n'
-        f'  "probability": "{examples["positive"]["probability"]}",\n'
-        f'  "explanation": "{examples["positive"]["explanation"]}"\n'
-        "}\n\n"
-        "Here is a negative example:\n"
-        "{\n"
-        f'  "diagnosis": "{examples["negative"]["diagnosis"]}",\n'
-        f'  "probability": "{examples["negative"]["probability"]}",\n'
-        f'  "explanation": "{examples["negative"]["explanation"]}"\n'
-        "}\n\n"
-    )
-
-    icu_context = (
-        "Note: ICU patients often present with abnormal baseline values due to their critical condition. "
-        "Consider the clinical context and severity of deviations when assessing for the target condition.\n\n"
-    )
-
-    schema_section = (
-        "--- JSON Schema ---\n"
-        "{\n"
-        f'  "diagnosis": "string"  // Must be either "{task}" or "not-{task}"\n'
-        '  "probability": "float" // Value between 0.0 (no diagnosis) and 1.0 (definite diagnosis)\n'
-        '  "explanation": "string" // Concise clinical reasoning for the diagnosis and probability\n'
-        "}\n\n"
-    )
-
-    probability_guidelines = (
-        "CRITICAL: Probability calibration guidelines:\n"
-        "- 0.0-0.2: Very unlikely, clear absence of condition with normal parameters\n"
-        "- 0.2-0.4: Unlikely, some concerning signs but insufficient evidence\n"
-        "- 0.4-0.6: Uncertain, mixed evidence or borderline findings\n"
-        "- 0.6-0.8: Likely, multiple indicators support diagnosis\n"
-        "- 0.8-1.0: Very likely, strong evidence with clear clinical criteria met\n\n"
-    )
-
-    # Sample 1: Baseline (no examples)
-    sys_msg_list.append(base_instruction + closing)
-
-    # Sample 2: Sample 1 + Examples
-    sys_msg_list.append(base_instruction + examples_section + closing)
-
-    # Sample 3: Sample 2 + ICU Context
-    sys_msg_list.append(base_instruction + examples_section + icu_context + closing)
-
-    # Sample 4: Sample 3 + Detailed Schema
-    sys_msg_list.append(
-        base_instruction + schema_section + examples_section + icu_context + closing
-    )
-
-    # Sample 5: Sample 4 + Probability Calibration
-    sys_msg_list.append(
-        base_instruction
-        + probability_guidelines
-        + schema_section
-        + examples_section
-        + icu_context
-        + "Use the probability guidelines to ensure accurate confidence assessment.\n"
-    )
-
-    return sys_msg_list
-=======
         logger.warning("Failed to parse JSON: %s\nRaw: %s", e, json_text_clean)
-        return default_json
->>>>>>> 9cf7de0d
+        return default_json