--- conflicted
+++ resolved
@@ -126,33 +126,42 @@
         "feature_names": feature_names,
     }
 
+
 # implement conditional conversion for mortality (always, because it is never windowed (maybe first adapt ordering of columns during transformation in preprocessing))
 
-def prepare_data_for_model_dl(data_loader, config: Dict, model_name: Optional[str] = None, task_name: Optional[str] = None) -> Any:
+
+def prepare_data_for_model_dl(
+    data_loader,
+    config: Dict,
+    model_name: Optional[str] = None,
+    task_name: Optional[str] = None,
+) -> Any:
     """
     Prepare data for deep learning models by returning a configured data converter.
-    
+
     Args:
         data_loader: DataLoader containing the input data
         config: Configuration dictionary with preprocessing settings
         model_name: Name of the model to determine format requirements
         logger_instance: Optional logger instance
         task_name: Name of the current task (e.g., "mortality", "aki")
-        
+
     Returns:
         WindowedDataTo3D: Configured converter instance ready to transform batches
     """
 
     # Import the converter
     from src.preprocessing.preprocessing_advanced.windowing import WindowedDataTo3D
-    
+
     # Create converter with model name and config
-    converter = WindowedDataTo3D(model_name=model_name, config=config, task_name=task_name)
-    
+    converter = WindowedDataTo3D(
+        model_name=model_name, config=config, task_name=task_name
+    )
+
     try:
         # Get a batch to inspect shape
         features, _ = next(iter(data_loader))
-        
+
         # Configure converter based on data shape
         if len(features.shape) == 3:
             # Data is already 3D
@@ -169,20 +178,19 @@
                     windowing_config = preprocessing_advanced["windowing"]
                     if "enabled" in windowing_config:
                         windowing_enabled = bool(windowing_config["enabled"])
-            
+
             # Configure the converter based on windowing status
             converter.configure_conversion(windowing_enabled, features.shape)
-            
+
             if windowing_enabled:
                 logger.info("Will use 3D windowed conversion for batches")
             else:
                 logger.info("Will use simple reshaping for batches")
 
     except Exception as e:
-<<<<<<< HEAD
-        log.error(f"Error preparing data: {e}")
-
-    return result
+        logger.error(f"Error preparing data converter: {e}")
+
+    return converter
 
 
 def apply_model_prompt_format(model_id, prompt):
@@ -199,9 +207,4 @@
     else:
         formatted_prompt = prompt  # No formatting needed for other models
 
-    return formatted_prompt
-=======
-        logger.error(f"Error preparing data converter: {e}")
-    
-    return converter
->>>>>>> 94509719
+    return formatted_prompt