import ast
import json
import logging
import os
import re
from typing import Any, Dict, List, Optional

import joblib
import numpy as np
import pandas as pd
import torch
import torch.nn as nn

logger = logging.getLogger("PULSE_logger")


class EarlyStopping:
    def __init__(self, patience=5, delta=0):
        self.patience = patience
        self.delta = delta
        self.best_score = None
        self.early_stop = False
        self.counter = 0
        self.best_model_state = None

    def __call__(self, val_loss, model):
        score = -val_loss

        if self.best_score is None:
            self.best_score = score
            self.best_model_state = model.state_dict()
        elif score < self.best_score + self.delta:
            self.counter += 1
            if self.counter >= self.patience:
                self.early_stop = True
        else:
            self.best_score = score
            self.best_model_state = model.state_dict()
            self.counter = 0

    def load_best_model(self, model):
        model.load_state_dict(self.best_model_state)


def save_torch_model(model_name: str, model: Any, save_dir: str) -> None:
    """Save the trained torch model to disk.

    Args:
        model_name: Name of the model to be saved
        model: The PyTorch model object to save
        save_dir: Parent directory where the model should be saved
    """

    try:
        os.makedirs(save_dir, exist_ok=True)
        model_path = os.path.join(save_dir, f"{model_name}.pth")

        if isinstance(model, nn.Module):
            torch.save(model.state_dict(), model_path)
        else:
            torch.save(model, model_path)

        logger.info(f"Model '{model_name}' saved to {model_path}")
    except Exception as e:
        logger.error(f"Failed to save model '{model_name}': {str(e)}")


def save_sklearn_model(model_name: str, model: Any, save_dir: str) -> None:
    """
    Save the trained sklearn model to disk.

    Args:
        model_name: Name of the model to be saved
        model: The sklearn model object to save
        save_dir: Directory where the model should be saved
    """

    try:
        os.makedirs(save_dir, exist_ok=True)
        model_path = os.path.join(save_dir, f"{model_name}.joblib")

        joblib.dump(model, model_path)

        logger.info(f"Model '{model_name}' saved to {model_path}")
    except Exception as e:
        logger.error(f"Failed to save model '{model_name}': {str(e)}")


def prepare_data_for_model_convml(
    train_loader, val_loader, test_loader
) -> Dict[str, Any]:
    """
    Prepare data for conventional machine learning models by converting PyTorch tensors
    from dataloaders to numpy arrays while preserving feature names.

    Args:
        train_dataloader: DataLoader containing the training data or list of data in debug mode
        test_dataloader: DataLoader containing the test data or list of data in debug mode

    Returns:
        dict: Dictionary containing:
            - X_train: numpy array of training features
            - y_train: numpy array of training labels
            - X_val: numpy array of validation features (if available)
            - y_val: numpy array of validation labels (if available)
            - X_test: numpy array of test features
            - y_test: numpy array of test labels
            - feature_names: list of feature names (if available)
    """

    # Extract data from dataloaders
    X_train, y_train = [], []
    X_val, y_val = [], []
    X_test, y_test = [], []
    feature_names = []

    if isinstance(train_loader[0], pd.DataFrame):
        # If DataLoader is a DataFrame, extract features and labels directly
        X_train = np.array(train_loader[0].values)
        y_train = np.array(train_loader[1].values).squeeze()
        X_val = np.array(val_loader[0].values)
        y_val = np.array(val_loader[1].values).squeeze()
        X_test = np.array(test_loader[0].values)
        y_test = np.array(test_loader[1].values).squeeze()
        feature_names = list(train_loader[0].columns)

    else:
        # Convert lists to numpy arrays
        X_train = np.array(X_train)
        y_train = np.array(y_train)
        X_val = np.array(X_val)
        y_val = np.array(y_val)
        X_test = np.array(X_test)
        y_test = np.array(y_test)

    # Log shapes
    logger.info(
        f"Prepared data shapes - X_train: {X_train.shape}, y_train: {y_train.shape}"
    )
    logger.info(f"Prepared data shapes - X_val: {X_val.shape}, y_val: {y_val.shape}")
    logger.info(
        f"Prepared data shapes - X_test: {X_test.shape}, y_test: {y_test.shape}"
    )

    # Return all processed data
    return {
        "X_train": X_train,
        "y_train": y_train,
        "X_val": X_val,
        "y_val": y_val,
        "X_test": X_test,
        "y_test": y_test,
        "feature_names": feature_names,
    }


<<<<<<< HEAD
def prepare_data_for_model_dl(
=======
def prepare_data_for_model_convdl(
>>>>>>> 8d2c9c30
    data_loader,
    config: Dict,
    model_name: Optional[str] = None,
    task_name: Optional[str] = None,
) -> Any:
    """
    Prepare data for conventional deep learning models by returning a configured data converter.

    Args:
        data_loader: DataLoader containing the input data
        config: Configuration dictionary with preprocessing settings
        model_name: Name of the model to determine format requirements
        task_name: Name of the current task (e.g., "mortality", "aki")

    Returns:
        WindowedDataTo3D: Configured converter instance ready to transform batches
    """

    # Import the converter
    from src.preprocessing.preprocessing_advanced.windowing import WindowedDataTo3D

    # Create converter with model name and config
    converter = WindowedDataTo3D(
        model_name=model_name, config=config, task_name=task_name
    )

    try:
        # Get a batch to inspect shape
        features, _ = next(iter(data_loader))

        # Configure converter based on data shape
        if len(features.shape) == 3:
            # Data is already 3D
            converter.needs_conversion = False
            logger.info("Input data is already 3D, no conversion needed")
        else:
            # Check if windowing is enabled in config
            windowing_enabled = False
            if task_name == "mortality":
                windowing_enabled = True
            elif "preprocessing_advanced" in config:
                preprocessing_advanced = config["preprocessing_advanced"]
                if "windowing" in preprocessing_advanced:
                    windowing_config = preprocessing_advanced["windowing"]
                    if "enabled" in windowing_config:
                        windowing_enabled = bool(windowing_config["enabled"])

            # Configure the converter based on windowing status
            converter.configure_conversion(windowing_enabled, features.shape)

            if windowing_enabled:
                logger.info("Will use 3D windowed conversion for batches")
            else:
                logger.info("Will use simple reshaping for batches")

    except Exception as e:
        logger.error(f"Error preparing data converter: {e}")

    return converter


def calculate_pos_weight(train_loader):
    """
    Calculate positive class weight for imbalanced binary classification data.

    Args:
        train_loader: DataLoader containing the training data

    Returns:
        float: Weight for positive class (ratio of negative to positive samples)
    """
    try:
        all_labels = []
        for _, labels in train_loader:
            all_labels.extend(labels.cpu().numpy().flatten())

        all_labels = np.array(all_labels)
        neg_count = np.sum(all_labels == 0)
        pos_count = np.sum(all_labels == 1)

        if pos_count == 0:
            logger.warning("No positive samples found, using pos_weight=1.0")
            return 1.0

        weight = neg_count / pos_count
        logger.info(
            f"Class imbalance - Neg: {neg_count}, Pos: {pos_count}, Weight: {weight}"
        )
        return weight

    except Exception as e:
        logger.error(f"Error calculating class weights: {e}")
        return 1.0


def apply_model_prompt_format(model_id, prompt):
    """
    Apply model-specific prompt formatting.

    Args:
        model_id (str): The ID of the model.
        prompt (str): The prompt to format.
    """
    # Example formatting for Llama3
    if model_id == "Llama3Model":
        formatted_prompt = f"<|USER|>{prompt}<|ASSISTANT|>"
    else:
        formatted_prompt = prompt  # No formatting needed for other models

    return formatted_prompt


<<<<<<< HEAD
def prompt_template_hf(input_text: str) -> List[Dict[str, str]]:
    """
    Create a chat-based prompt compatible with Hugging Face's apply_chat_template.

    Args:
        input_text: The text to analyze.

    Returns:
        A list of chat messages (dicts) for the LLM.
    """
    system_message = (
        "You are a helpful assistant. Analyze the following patient information and determine "
        "the most likely diagnosis.\n\n"
        "Return the result strictly in this JSON format:\n\n"
        "{\n"
        '  "diagnosis": "<short diagnosis label>",\n'
        '  "probability": "<a value between 0 and 1 representing disease probability. 0 means no disease, 1 means certain disease>",\n'
        '  "explanation": "<a brief explanation for the prediction>"\n'
        "}\n\n"
        "Respond only with a valid JSON object. Do not include any additional commentary."
    )

    return [
        {"role": "system", "content": system_message},
        {"role": "user", "content": f"Text:\n{input_text}"},
    ]


def extract_dict(output_text: str) -> Optional[Dict[str, str]]:
    """Extract and parse the last JSON-like object from the model's output text and return it as a dictionary.

    Args:
        output_text: The raw string returned by the language model.

    Returns:
        A dictionary parsed from the JSON string, or None if parsing fails.
    """
    # 1) Find the JSON start
    json_start = output_text.find("{")
    if json_start == -1:
        raise ValueError("No JSON object found in assistant output")

    json_text = output_text[json_start:].strip()

    # 2) Heuristic fix for unterminated string (most common case)
    open_quotes = json_text.count('"')
    if open_quotes % 2 != 0:
        # Add a closing quote
        json_text += '"'
        logger.debug("Fixed unterminated string by adding closing quote.")

    # 3) Heuristic fix for missing final brace
    if not json_text.endswith("}"):
        json_text += "}"
        logger.debug("Fixed unclosed JSON object by adding closing brace.")

    logger.debug("Final JSON text to parse: %s", json_text)

    try:
        output_dict = ast.literal_eval(json_text)
        return output_dict
    except (SyntaxError, ValueError) as e:
        logger.error(f"Failed to parse model output as dict: {e}\nRaw: {json_text}")
        return None
=======
# TODO: delete this from prompt preprocessor and instead call the template functionality in tokenizer (see huggingface link)
>>>>>>> 8d2c9c30
<|MERGE_RESOLUTION|>--- conflicted
+++ resolved
@@ -12,6 +12,7 @@
 import torch.nn as nn
 
 logger = logging.getLogger("PULSE_logger")
+
 
 
 class EarlyStopping:
@@ -137,7 +138,13 @@
     logger.info(
         f"Prepared data shapes - X_train: {X_train.shape}, y_train: {y_train.shape}"
     )
+    logger.info(
+        f"Prepared data shapes - X_train: {X_train.shape}, y_train: {y_train.shape}"
+    )
     logger.info(f"Prepared data shapes - X_val: {X_val.shape}, y_val: {y_val.shape}")
+    logger.info(
+        f"Prepared data shapes - X_test: {X_test.shape}, y_test: {y_test.shape}"
+    )
     logger.info(
         f"Prepared data shapes - X_test: {X_test.shape}, y_test: {y_test.shape}"
     )
@@ -154,11 +161,9 @@
     }
 
 
-<<<<<<< HEAD
+def prepare_data_for_model_convdl(
+
 def prepare_data_for_model_dl(
-=======
-def prepare_data_for_model_convdl(
->>>>>>> 8d2c9c30
     data_loader,
     config: Dict,
     model_name: Optional[str] = None,
@@ -178,6 +183,7 @@
     """
 
     # Import the converter
+    from src.preprocessing.preprocessing_advanced.windowing import WindowedDataTo3D
     from src.preprocessing.preprocessing_advanced.windowing import WindowedDataTo3D
 
     # Create converter with model name and config
@@ -271,7 +277,6 @@
     return formatted_prompt
 
 
-<<<<<<< HEAD
 def prompt_template_hf(input_text: str) -> List[Dict[str, str]]:
     """
     Create a chat-based prompt compatible with Hugging Face's apply_chat_template.
@@ -335,7 +340,4 @@
         return output_dict
     except (SyntaxError, ValueError) as e:
         logger.error(f"Failed to parse model output as dict: {e}\nRaw: {json_text}")
-        return None
-=======
-# TODO: delete this from prompt preprocessor and instead call the template functionality in tokenizer (see huggingface link)
->>>>>>> 8d2c9c30
+        return None