# Configuration file for pulse benchmark

# General settings
general:
  app_name: "Pulse"
  version: "1.0.0"
  debug_mode: true
  use_scratch: true

# Weight and Biases (wandb) logging configuration
wandb:
  enabled: false
  entity: "berner"

# TODO: improve wandb logging of multiple experiments in one run (e.g. multiple task/datasets/models)

###### Application specific settings ######
base_path: "/Users/sophiaehlers/Documents/pulse" #"/cluster/project/bmds_lab/sepsis_sophia/pulse" # #"/path/to/pulse"

# Tasks to process
tasks:
<<<<<<< HEAD
  # - "mortality"
=======
  - "mortality"
>>>>>>> 94509719
  - "aki"
  # - "sepsis"
  # - "harmonized_icu"

# Datasets to process
dataset_path: datasets/original_harmonized #"/path/to/datasets"
datasets:
  - "hirid"
  # - "miiv"
  # - "eicu"

# _______ Preprocessing Baseline _______

# Random seed for reproducibility
random_seed: 42

# Options for preprocessing
preprocessing_baseline:
  replace_outliers: true # Whether to replace outliers with NaNs
  flag_na: true # Whether to flag NA values with binary indicators
  standardize: true # Whether to standardize features
  static_imputation: true # Whether to perform static feature imputation
  dynamic_imputation: true # Whether to perform dynamic feature imputation
  save_data: true # Whether to save preprocessed data
  split_ratios: # Train/Val/Test split ratios
    train: 0.8
    val: 0.1
    test: 0.1

  # TODO: Define which models need standardized data

# _______ Preprocessing Advanced _______

preprocessing_advanced:
  windowing:
    enabled: false # Enable/disable windowing
    data_window: 6 # Size of the data window
    prediction_window: 0 # Size of the prediction window (0 = predict at the end of window)
    step_size: 1 # Step size for sliding windows
    save_data: true # Whether to save windowed data

# TODO: Create a PreprocessorAdvanced class (maybe better idea than separate classes to handle data saving/loading? -> No, we don't save advanced preprocessed data except for windowing)

# _______ Model Training _______

benchmark_settings:
  batch_size: 100
#   num_epochs: 100
# learning_rate: 0.001 # Removed. Use model-specific learning rate instead.
# optimizer: "adam" # Removed. Use model-specific optimizer instead.

load_models:
<<<<<<< HEAD
  - model_configs/Llama3.yaml
  # - model_configs/RandomForestModel.yaml
  # - model_configs/XGBoost.yaml
  # - model_configs/LightGBMModel.yaml
=======
  # - model_configs/Llama3.yaml
  - model_configs/RandomForestModel.yaml
  - model_configs/XGBoost.yaml
  - model_configs/LightGBMModel.yaml
>>>>>>> 94509719
  # - model_configs/CNNModel.yaml
  # - model_configs/LSTMModel.yaml
  # - model_configs/InceptionTimeModel.yaml<|MERGE_RESOLUTION|>--- conflicted
+++ resolved
@@ -19,11 +19,7 @@
 
 # Tasks to process
 tasks:
-<<<<<<< HEAD
   # - "mortality"
-=======
-  - "mortality"
->>>>>>> 94509719
   - "aki"
   # - "sepsis"
   # - "harmonized_icu"
@@ -76,17 +72,10 @@
 # optimizer: "adam" # Removed. Use model-specific optimizer instead.
 
 load_models:
-<<<<<<< HEAD
   - model_configs/Llama3.yaml
   # - model_configs/RandomForestModel.yaml
   # - model_configs/XGBoost.yaml
   # - model_configs/LightGBMModel.yaml
-=======
-  # - model_configs/Llama3.yaml
-  - model_configs/RandomForestModel.yaml
-  - model_configs/XGBoost.yaml
-  - model_configs/LightGBMModel.yaml
->>>>>>> 94509719
   # - model_configs/CNNModel.yaml
   # - model_configs/LSTMModel.yaml
   # - model_configs/InceptionTimeModel.yaml