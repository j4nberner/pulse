--- conflicted
+++ resolved
@@ -73,11 +73,7 @@
 load_models:
   # - model_configs/Llama3.yaml
   # - model_configs/RandomForestModel.yaml
-<<<<<<< HEAD
   # - model_configs/XGBoost.yaml
-=======
-  - model_configs/XGBoost.yaml
->>>>>>> 0881e4d8
   # - model_configs/LightGBMModel.yaml
   # - model_configs/CNNModel.yaml
   # - model_configs/LSTMModel.yaml
