--- conflicted
+++ resolved
@@ -71,151 +71,9 @@
   learning_rate: 0.001
   optimizer: "adam"
 
-<<<<<<< HEAD
-models:
-  # - name: "RandomForest"
-  #   params:
-  #     # Basic configuration
-  #     trainer_name: "RandomForestTrainer"   # Class that implements the training process
-  #     n_estimators: 200                     # Number of trees in the forest
-  #     random_state: 42                      # Seed for reproducible results
-  #     verbose: 0                            # Controls verbosity of output (0: silent, 1: progress bar, >1: more details)
-  #     # Tree structure parameters
-  #     max_depth: 20                         # Maximum depth of trees (null for unlimited)
-  #     min_samples_split: 2                  # Minimum samples required to split internal node
-  #     min_samples_leaf: 2                   # Minimum samples required at a leaf node
-  #     max_features: "sqrt"                  # Number of features to consider (options: "sqrt", "log2", int, float)
-  #     criterion: "gini"                     # Function to measure split quality ("gini" or "entropy")
-  #     max_leaf_nodes: null                  # Max leaf nodes (null for unlimited)
-  #     min_impurity_decrease: 0.0            # Minimum impurity decrease required for splitting
-  #     # Sampling parameters
-  #     bootstrap: true                       # Whether to use bootstrap samples for building trees
-  #     oob_score: false                      # Whether to use out-of-bag samples to estimate generalization accuracy
-  #     max_samples: null                     # Number of samples to draw if bootstrap=True (null for same as input)
-  #     # Class handling parameters
-  #     class_weight: null                    # Weights for classes (null, "balanced", "balanced_subsample", or dict)
-  #     # Regularization parameters
-  #     ccp_alpha: 0.0                        # Complexity parameter for Minimal Cost-Complexity Pruning
-  #     # Performance parameters
-  #     n_jobs: 24                            # Number of CPU cores to use (-1 for all available, None for 1 CPU)
-
-  # - name: "XGBoost"
-  #   params:
-  #     # Basic configuration
-  #     trainer_name: "XGBoostTrainer" # Class that implements the training process
-  #     objective: "binary:logistic" # For binary classification tasks like AKI prediction
-  #     n_estimators: 100 # Number of boosting rounds/trees to build
-  #     learning_rate: 0.1 # Controls how much each tree contributes to the final model (eta)
-  #     random_state: 42 # Seed for reproducible results
-  #     verbosity: 1 # Controls the level of logging output (0: silent, 1: warnings, 2: info)
-  #     # Tree structure parameters
-  #     max_depth: 3 # Maximum depth of each tree (prevents overfitting)
-  #     gamma: 0 # Minimum loss reduction required for a split
-  #     min_child_weight: 1 # Minimum sum of instance weight needed in a child node
-  #     # Sampling parameters
-  #     subsample: 0.8 # Fraction of samples used for tree building (prevents overfitting)
-  #     colsample_bytree: 0.8 # Fraction of features used for tree building
-  #     # Regularization parameters
-  #     reg_alpha: 0 # L1 regularization on weights (0 = no regularization)
-  #     reg_lambda: 1 # L2 regularization on weights (higher = more regularization)
-  #     scale_pos_weight: 1 # Balance positive and negative weights (for imbalanced datasets)
-  #     # Performance and evaluation parameters
-  #     n_jobs: 1 # Number of parallel threads (-1 to use all CPUs)
-  #     tree_method: "hist" # Algorithm to build trees (hist = faster histogram-based approach)
-  #     eval_metric: "auc" # Metric used for validation data evaluation
-  #     early_stopping_rounds: 10 # Stop training if performance doesn't improve for this many rounds
-
-  # - name: "LightGBM"
-  #   params:
-  #     # Basic configuration
-  #     trainer_name: "LightGBMTrainer" # Class that implements the training process
-  #     objective: "binary" # For binary classification tasks like AKI prediction
-  #     n_estimators: 100 # Number of boosting rounds/trees to build
-  #     learning_rate: 0.1 # Controls how much each tree contributes to the final model
-  #     random_state: 42 # Seed for reproducible results
-  #     verbose: -1 # Controls the level of logging output (-1: silent, >=0: logging)
-  #     # Tree structure parameters
-  #     max_depth: -1 # Maximum depth of each tree (-1 means no limit)
-  #     num_leaves: 31 # Maximum number of leaves in each tree
-  #     min_child_samples: 20 # Minimum number of samples required in a leaf node
-  #     # Sampling parameters
-  #     subsample: 0.8 # Fraction of samples used for tree building
-  #     colsample_bytree: 0.8 # Fraction of features used for tree building
-  #     # Regularization parameters
-  #     reg_alpha: 0 # L1 regularization on weights
-  #     reg_lambda: 1 # L2 regularization on weights
-  #     # Algorithm specific parameters
-  #     boosting_type: "gbdt" # Boosting type (gbdt, dart, goss, rf)
-  #     # Performance and evaluation parameters
-  #     n_jobs: 4 # Number of parallel threads (-1 to use all CPUs)
-  #     metric: "auc" # Metric used for validation data evaluation
-  #     early_stopping_rounds: 10 # Stop if performance doesn't improve for this many rounds
-
-  - name: "CNNModel"
-    params:
-      trainer_name: "CNNTrainer"
-      save_checkpoint: 1 # Save checkpoint every n epochs. Set to 0 to disable.
-      num_features: 53
-      output_shape: 1
-      num_channels: 1
-      kernel_size: 3
-      pool_size: 2
-      learning_rate: 0.001
-      num_epochs: 10
-      verbose: 2 # Controls verbosity of output (0 = silent, 1 = log every 10 batches, 2 = log every batch)
-
-
-  # - name: "LSTMModel"
-  #   params:
-  #     trainer_name: "LSTMTrainer"
-  #     save_checkpoint: 1 # Save checkpoint every n epochs. Set to 0 to disable.
-  #     num_features: 101
-  #     output_shape: 1
-  #     num_channels: 1
-  #     kernel_size: 3
-  #     pool_size: 2
-  #     learning_rate: 0.001
-  #     num_epochs: 10
-  #     verbose: 2 # Controls verbosity of output (0 = silent, 1 = log every 10 batches, 2 = log every batch)
-
-  - name: "InceptionTimeModel"
-    params:
-      # Basic configuration
-      trainer_name: "InceptionTimeTrainer"
-      # Training parameters
-      num_epochs: 60
-      patience: 5
-      use_cuda: true
-      save_path: "output/models/inceptiontime_best.pt"
-      # Model architecture
-      model_architecture:
-        depth: 12
-        dropout_rate: 0.3
-        # Channel configurations - you can adjust these based on your dataset
-        in_channels: [53, 1024, 1024, 512, 512, 512, 512, 512, 512, 256, 256, 256]
-        out_channels: [256, 256, 128, 128, 128, 128, 128, 128, 64, 64, 64, 32]
-      # Optimizer settings
-      optimizer:
-        name: "adamw"  # Options: adam, adamw, sgd
-        learning_rate: 0.01
-        weight_decay: 0.01
-      # Scheduler settings
-      scheduler:
-        factor: 0.9
-        patience: 5
-        min_lr: 0.001
-
-  # - name: "SimpleDLModel"
-  #   params:
-  #     trainer_name: "SimpleDLTrainer"
-  #     input_size: 3
-  #     hidden_size: 128
-  #     output_size: 10
-=======
 load_models:
   - model_configs/CNNModel.yaml
   # - model_configs/LightGBMModel.yaml
   # - model_configs/LSTMModel.yaml
   # - model_configs/RandomForestModel.yaml
-  # - model_configs/XGBoost.yaml
->>>>>>> ebdfa173
+  # - model_configs/XGBoost.yaml