--- conflicted
+++ resolved
@@ -5,13 +5,8 @@
   app_name: "Pulse"
   version: "1.0.0"
   debug_mode: true
-<<<<<<< HEAD
-  debug_data_length: 100 # Number of rows used if debug_mode is true
-  debug_logging: true # false: logging level DEBUG, true: logging level INFO
-=======
   debug_data_length: 500 # Number of rows used if debug_mode is true
   debug_logging: true # true: logging level DEBUG, false: logging level INFO
->>>>>>> 167f8e87
   use_scratch: true
 
 # Weight and Biases (wandb) logging configuration
@@ -20,11 +15,7 @@
   entity: "berner"
 
 ###### Application specific settings ######
-<<<<<<< HEAD
 base_path: "/cluster/project/bmds_lab/sepsis_jan/pulse" #"/cluster/project/bmds_lab/sepsis_sophia/pulse" # #"/path/to/pulse"
-=======
-base_path: "/Users/sophiaehlers/Documents/pulse"
->>>>>>> 167f8e87
 
 # Tasks to process
 tasks:
@@ -52,13 +43,8 @@
     train: 0.8
     val: 0.1
     test: 0.1
-<<<<<<< HEAD
-    test_limited: 50 # Number of stay_ids for limited test set, null = test set is not limited
-    print_stats: false # Whether to print statistics of the dataset
-=======
     test_limited: 100 # Number of stay_ids for limited test set, null = test set is not limited
     print_stats: false # Whether to print set statistics
->>>>>>> 167f8e87
 
 # _______ Preprocessing Advanced _______
 
@@ -74,20 +60,13 @@
 
 prompting:
   prompting_ids:
-<<<<<<< HEAD
     - "liu_2023_few_shot_preprocessor" # Preprocessing ID for the model
-    # - "zhu_2024_is_larger_always_better_preprocessor"
-    # - "sarvari_2024_aggregation_preprocessor"
-=======
-    # - "few_shot_paper_preprocessor" # Preprocessing ID for the model
     # - "zhu_2024a_one_shot_cot_preprocessor"
     # - "zhu_2024b_one_shot_preprocessor"
     # - "zhu_2024c_categorization_summary_preprocessor"
-    # - "sarvari_aggregation_preprocessor"
+    # # - "sarvari_2024_aggregation_preprocessor"
     # - "agentic_prompt_test_preprocessor"
->>>>>>> 167f8e87
   shots: 3
-  save_test_set: true # Whether to save the test set
 
 # _______ Model Training _______
 
@@ -96,7 +75,6 @@
   random_seed: 42
 
 load_models:
-<<<<<<< HEAD
   # - model_configs/RandomForestModel.yaml
   # - model_configs/XGBoost.yaml
   # - model_configs/LightGBMModel.yaml
@@ -109,14 +87,4 @@
   # - model_configs/Llama4.yaml # Not tested...
   # - model_configs/Gemma.yaml # Not tested...
   # - model_configs/Meditron.yaml # Not working...
-  # - model_configs/BioMistralModel.yaml # Not tested...
-=======
-  # - model_configs/Llama3.yaml
-  # - model_configs/RandomForestModel.yaml
-  # - model_configs/XGBoost.yaml
-  # - model_configs/LightGBMModel.yaml
-  - model_configs/CNNModel.yaml
-  - model_configs/LSTMModel.yaml
-  - model_configs/InceptionTimeModel.yaml
-  - model_configs/GRUModel.yaml
->>>>>>> 167f8e87
+  # - model_configs/BioMistralModel.yaml # Not tested...