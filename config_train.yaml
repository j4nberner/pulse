# Configuration file for pulse benchmark

# General settings
general:
  app_name: "Pulse"
  version: "1.0.0"
  debug_mode: true
  use_scratch: true

# Weight and Biases (wandb) logging configuration
wandb:
  enabled: false
  entity: "berner"
  # experiment_name: "experiment_1"

###### Application specific settings ######
<<<<<<< HEAD
base_path: "/Users/sophiaehlers/Documents/pulse" #"/cluster/project/bmds_lab/sepsis_sophia/pulse" #"/path/to/pulse" 
=======
base_path: "" #"/cluster/project/bmds_lab/sepsis_sophia/pulse" #"/Users/sophiaehlers/Documents/pulse" #"/path/to/pulse"
>>>>>>> c17b2eeb

# Tasks to process
tasks:
  - "mortality"
  # - "aki"
  # - "sepsis"
  # - "harmonized_icu"

# Datasets to process
dataset_path: datasets/original_harmonized #"/path/to/datasets"
datasets:
  - "hirid"
  # - "miiv"
  # - "eicu"

# _______ Preprocessing Baseline _______

# Random seed for reproducibility
random_seed: 42

# Options for preprocessing
preprocessing_baseline:
  replace_outliers: true # Whether to replace outliers with NaNs
  flag_na: false # Whether to flag NA values with binary indicators
  standardize: true # Whether to standardize features
  static_imputation: true # Whether to perform static feature imputation
  dynamic_imputation: true # Whether to perform dynamic feature imputation
  save_data: true # Whether to save preprocessed data
  split_ratios: # Train/Val/Test split ratios
    train: 0.7
    val: 0.1
    test: 0.2

# _______ Preprocessing Advanced _______
preprocessing_advanced:
  windowing:
<<<<<<< HEAD
    enabled: false                    # Enable/disable windowing
    data_window: 6                   # Size of the data window
    prediction_window: 0             # Size of the prediction window (0 = predict at the end of window)
    step_size: 1                     # Step size for sliding windows
    save_data: true                  # Whether to save windowed data
=======
    enabled: false # Enable/disable windowing
    data_window: 9 # Size of the data window
    prediction_window: 0 # Size of the prediction window (0 = predict at the end of window)
    step_size: 1 # Step size for sliding windows
    save_data: true # Whether to save windowed data
>>>>>>> c17b2eeb

# TODO: Create a PreprocessorAdvanced class (maybe better idea than separate classes to handle data saving/loading?)

# _______ Model Training _______

benchmark_settings:
  batch_size: 100
  num_epochs: 10
  learning_rate: 0.001
  optimizer: "adam" # Options: adam, sgd, rmsprop

models:
  # - name: "RandomForest"
  #   params:
  #     # Basic configuration
  #     trainer_name: "RandomForestTrainer"   # Class that implements the training process
  #     n_estimators: 200                     # Number of trees in the forest
  #     random_state: 42                      # Seed for reproducible results
  #     verbose: 0                            # Controls verbosity of output (0: silent, 1: progress bar, >1: more details)
  #     # Tree structure parameters
  #     max_depth: 20                         # Maximum depth of trees (null for unlimited)
  #     min_samples_split: 2                  # Minimum samples required to split internal node
  #     min_samples_leaf: 2                   # Minimum samples required at a leaf node
  #     max_features: "sqrt"                  # Number of features to consider (options: "sqrt", "log2", int, float)
  #     criterion: "gini"                     # Function to measure split quality ("gini" or "entropy")
  #     max_leaf_nodes: null                  # Max leaf nodes (null for unlimited)
  #     min_impurity_decrease: 0.0            # Minimum impurity decrease required for splitting
  #     # Sampling parameters
  #     bootstrap: true                       # Whether to use bootstrap samples for building trees
  #     oob_score: false                      # Whether to use out-of-bag samples to estimate generalization accuracy
  #     max_samples: null                     # Number of samples to draw if bootstrap=True (null for same as input)
  #     # Class handling parameters
  #     class_weight: null                    # Weights for classes (null, "balanced", "balanced_subsample", or dict)
  #     # Regularization parameters
  #     ccp_alpha: 0.0                        # Complexity parameter for Minimal Cost-Complexity Pruning
  #     # Performance parameters
  #     n_jobs: 24                            # Number of CPU cores to use (-1 for all available, None for 1 CPU)

  - name: "XGBoost"
    params:
<<<<<<< HEAD
      # Basic configuration
      trainer_name: "XGBoostTrainer"          # Class that implements the training process
      objective: "binary:logistic"            # For binary classification tasks like AKI prediction
      n_estimators: 100                       # Number of boosting rounds/trees to build
      learning_rate: 0.1                      # Controls how much each tree contributes to the final model (eta)
      random_state: 42                        # Seed for reproducible results
      verbosity: 1                            # Controls the level of logging output (0: silent, 1: warnings, 2: info)
      # Tree structure parameters
      max_depth: 3                            # Maximum depth of each tree (prevents overfitting)
      gamma: 0                                # Minimum loss reduction required for a split
      min_child_weight: 1                     # Minimum sum of instance weight needed in a child node
      # Sampling parameters
      subsample: 0.8                          # Fraction of samples used for tree building (prevents overfitting)
      colsample_bytree: 0.8                   # Fraction of features used for tree building
      # Regularization parameters
      reg_alpha: 0                            # L1 regularization on weights (0 = no regularization)
      reg_lambda: 1                           # L2 regularization on weights (higher = more regularization)
      scale_pos_weight: 1                     # Balance positive and negative weights (for imbalanced datasets)
      # Performance and evaluation parameters
      n_jobs: 1                               # Number of parallel threads (-1 to use all CPUs)
      tree_method: "hist"                     # Algorithm to build trees (hist = faster histogram-based approach)
      eval_metric: "auc"                      # Metric used for validation data evaluation
      early_stopping_rounds: 10               # Stop training if performance doesn't improve for this many rounds
=======
      trainer_name: "RandomForestTrainer"
      n_estimators: 200 # Number of trees in the forest
      n_jobs: 24 # Number of CPU cores to use (-1 for all available, None for 1 CPU)
      max_depth: 20 # Maximum depth of the tree (null for unlimited)
      min_samples_split: 2 # Minimum samples required to split internal node
      min_samples_leaf: 2 # Minimum samples required at a leaf node
      max_features: "sqrt" # Number of features to consider (options: "sqrt", "log2", int, float)
      bootstrap: true # Whether to use bootstrap samples
      oob_score: false # Whether to use out-of-bag samples
      random_state: 42 # Random seed for reproducibility (scikit default = None)
      verbose: 0 # Controls verbosity of output
  - name: "CNNModel"
    params:
      trainer_name: "CNNTrainer"
      save_checkpoint: 0 # Save checkpoint every n epochs. Set to 0 to disable.
      num_features: 53
      output_shape: 1
      num_channels: 1
      kernel_size: 3
      pool_size: 2
      learning_rate: 0.001
      num_epochs: 10
      verbose: 2 # Controls verbosity of output (0 = silent, 1 = log every 10 batches, 2 = log every batch)

>>>>>>> c17b2eeb

  # - name: "SimpleDLModel"
  #   params:
  #     trainer_name: "SimpleDLTrainer"
  #     input_size: 3
  #     hidden_size: 128
  #     output_size: 10<|MERGE_RESOLUTION|>--- conflicted
+++ resolved
@@ -14,11 +14,7 @@
   # experiment_name: "experiment_1"
 
 ###### Application specific settings ######
-<<<<<<< HEAD
-base_path: "/Users/sophiaehlers/Documents/pulse" #"/cluster/project/bmds_lab/sepsis_sophia/pulse" #"/path/to/pulse" 
-=======
 base_path: "" #"/cluster/project/bmds_lab/sepsis_sophia/pulse" #"/Users/sophiaehlers/Documents/pulse" #"/path/to/pulse"
->>>>>>> c17b2eeb
 
 # Tasks to process
 tasks:
@@ -55,19 +51,11 @@
 # _______ Preprocessing Advanced _______
 preprocessing_advanced:
   windowing:
-<<<<<<< HEAD
-    enabled: false                    # Enable/disable windowing
-    data_window: 6                   # Size of the data window
-    prediction_window: 0             # Size of the prediction window (0 = predict at the end of window)
-    step_size: 1                     # Step size for sliding windows
-    save_data: true                  # Whether to save windowed data
-=======
     enabled: false # Enable/disable windowing
     data_window: 9 # Size of the data window
     prediction_window: 0 # Size of the prediction window (0 = predict at the end of window)
     step_size: 1 # Step size for sliding windows
     save_data: true # Whether to save windowed data
->>>>>>> c17b2eeb
 
 # TODO: Create a PreprocessorAdvanced class (maybe better idea than separate classes to handle data saving/loading?)
 
@@ -80,7 +68,34 @@
   optimizer: "adam" # Options: adam, sgd, rmsprop
 
 models:
-  # - name: "RandomForest"
+  - name: "RandomForest"
+    params:
+      trainer_name: "RandomForestTrainer"
+      n_estimators: 200 # Number of trees in the forest
+      n_jobs: 24 # Number of CPU cores to use (-1 for all available, None for 1 CPU)
+      max_depth: 20 # Maximum depth of the tree (null for unlimited)
+      min_samples_split: 2 # Minimum samples required to split internal node
+      min_samples_leaf: 2 # Minimum samples required at a leaf node
+      max_features: "sqrt" # Number of features to consider (options: "sqrt", "log2", int, float)
+      bootstrap: true # Whether to use bootstrap samples
+      oob_score: false # Whether to use out-of-bag samples
+      random_state: 42 # Random seed for reproducibility (scikit default = None)
+      verbose: 0 # Controls verbosity of output
+  - name: "CNNModel"
+    params:
+      trainer_name: "CNNTrainer"
+      save_checkpoint: 0 # Save checkpoint every n epochs. Set to 0 to disable.
+      num_features: 53
+      output_shape: 1
+      num_channels: 1
+      kernel_size: 3
+      pool_size: 2
+      learning_rate: 0.001
+      num_epochs: 10
+      verbose: 2 # Controls verbosity of output (0 = silent, 1 = log every 10 batches, 2 = log every batch)
+
+
+  # - name: "XGBoost"
   #   params:
   #     # Basic configuration
   #     trainer_name: "RandomForestTrainer"   # Class that implements the training process
@@ -108,7 +123,6 @@
 
   - name: "XGBoost"
     params:
-<<<<<<< HEAD
       # Basic configuration
       trainer_name: "XGBoostTrainer"          # Class that implements the training process
       objective: "binary:logistic"            # For binary classification tasks like AKI prediction
@@ -132,32 +146,6 @@
       tree_method: "hist"                     # Algorithm to build trees (hist = faster histogram-based approach)
       eval_metric: "auc"                      # Metric used for validation data evaluation
       early_stopping_rounds: 10               # Stop training if performance doesn't improve for this many rounds
-=======
-      trainer_name: "RandomForestTrainer"
-      n_estimators: 200 # Number of trees in the forest
-      n_jobs: 24 # Number of CPU cores to use (-1 for all available, None for 1 CPU)
-      max_depth: 20 # Maximum depth of the tree (null for unlimited)
-      min_samples_split: 2 # Minimum samples required to split internal node
-      min_samples_leaf: 2 # Minimum samples required at a leaf node
-      max_features: "sqrt" # Number of features to consider (options: "sqrt", "log2", int, float)
-      bootstrap: true # Whether to use bootstrap samples
-      oob_score: false # Whether to use out-of-bag samples
-      random_state: 42 # Random seed for reproducibility (scikit default = None)
-      verbose: 0 # Controls verbosity of output
-  - name: "CNNModel"
-    params:
-      trainer_name: "CNNTrainer"
-      save_checkpoint: 0 # Save checkpoint every n epochs. Set to 0 to disable.
-      num_features: 53
-      output_shape: 1
-      num_channels: 1
-      kernel_size: 3
-      pool_size: 2
-      learning_rate: 0.001
-      num_epochs: 10
-      verbose: 2 # Controls verbosity of output (0 = silent, 1 = log every 10 batches, 2 = log every batch)
-
->>>>>>> c17b2eeb
 
   # - name: "SimpleDLModel"
   #   params:
